<<<<<<< HEAD
﻿using FluentMigrator.Expressions;
=======
﻿using System.Data;
using FluentMigrator.Expressions;
>>>>>>> 007e9351
using FluentMigrator.Runner.Generators;
using FluentMigrator.Runner.Generators.Oracle;
using NUnit.Framework;
using NUnit.Should;

namespace FluentMigrator.Tests.Unit.Generators.Oracle
{
    public class OracleAlterTableTests : BaseTableAlterTests
    {
        private OracleGenerator generator;

        [SetUp]
        public void Setup()
        {
            generator = new OracleGenerator();
        }

        [Test]
        public override void CanAddColumn()
        {
            var expression = GeneratorTestHelper.GetCreateColumnExpression();
            string sql = generator.Generate(expression);
            sql.ShouldBe("ALTER TABLE TestTable1 ADD TestColumn1 NVARCHAR2(5) NOT NULL");
        }

        [Test]
        public override void CanAddDecimalColumn()
        {
            var expression = GeneratorTestHelper.GetCreateDecimalColumnExpression();
            string sql = generator.Generate(expression);
            sql.ShouldBe("ALTER TABLE TestTable1 ADD TestColumn1 NUMBER(19,2) NOT NULL");
        }

        [Test]
        public override void CanRenameColumn()
        {
            var expression = GeneratorTestHelper.GetRenameColumnExpression();
            string sql = generator.Generate(expression);
            sql.ShouldBe("ALTER TABLE TestTable1 RENAME COLUMN TestColumn1 TO TestColumn2");
        }

        [Test]
        public override void CanRenameTable()
        {
            var expression = GeneratorTestHelper.GetRenameTableExpression();
            string sql = generator.Generate(expression);
            sql.ShouldBe("ALTER TABLE TestTable1 RENAME TO TestTable2");
        }

        [Test]
        public override void CanAlterColumn()
        {
            var expression = GeneratorTestHelper.GetAlterColumnExpression();
            string sql = generator.Generate(expression);
            sql.ShouldBe("ALTER TABLE TestTable1 MODIFY TestColumn1 NVARCHAR2(20) NOT NULL");
        }

        [Test]
        public override void CanCreateForeignKey()
        {
            var expression = GeneratorTestHelper.GetCreateForeignKeyExpression();
            string sql = generator.Generate(expression);
            sql.ShouldBe("ALTER TABLE TestTable1 ADD CONSTRAINT FK_Test FOREIGN KEY (TestColumn1) REFERENCES TestTable2 (TestColumn2)");
<<<<<<< HEAD
=======

        }

        [TestCase(Rule.SetDefault, "SET DEFAULT"), TestCase(Rule.SetNull, "SET NULL"), TestCase(Rule.Cascade, "CASCADE")]
        public void CanCreateForeignKeyWithOnUpdateOptions(Rule rule, string output) 
        {
            var expression = GeneratorTestHelper.GetCreateForeignKeyExpression();
            expression.ForeignKey.OnUpdate = rule;
            var sql = generator.Generate(expression);
            sql.ShouldBe(
                string.Format("ALTER TABLE TestTable1 ADD CONSTRAINT FK_Test FOREIGN KEY (TestColumn1) REFERENCES TestTable2 (TestColumn2) ON UPDATE {0}", output));
        }

        [TestCase(Rule.SetDefault, "SET DEFAULT"), TestCase(Rule.SetNull, "SET NULL"), TestCase(Rule.Cascade, "CASCADE")]
        public void CanCreateForeignKeyWithOnDeleteOptions(Rule rule, string output) 
        {
            var expression = GeneratorTestHelper.GetCreateForeignKeyExpression();
            expression.ForeignKey.OnDelete = rule;
            var sql = generator.Generate(expression);
            sql.ShouldBe(
                string.Format("ALTER TABLE TestTable1 ADD CONSTRAINT FK_Test FOREIGN KEY (TestColumn1) REFERENCES TestTable2 (TestColumn2) ON DELETE {0}", output));
        }

        [Test]
        public void CanCreateForeignKeyWithOnDeleteAndOnUpdateOptions() 
        {
            var expression = GeneratorTestHelper.GetCreateForeignKeyExpression();
            expression.ForeignKey.OnDelete = Rule.Cascade;
            expression.ForeignKey.OnUpdate = Rule.SetDefault;
            var sql = generator.Generate(expression);
            sql.ShouldBe(
                "ALTER TABLE TestTable1 ADD CONSTRAINT FK_Test FOREIGN KEY (TestColumn1) REFERENCES TestTable2 (TestColumn2) ON DELETE CASCADE ON UPDATE SET DEFAULT");
>>>>>>> 007e9351
        }

        [Test]
        public override void CanCreateMulitColumnForeignKey()
        {
            var expression = GeneratorTestHelper.GetCreateMultiColumnForeignKeyExpression();
            string sql = generator.Generate(expression);
            sql.ShouldBe("ALTER TABLE TestTable1 ADD CONSTRAINT FK_Test FOREIGN KEY (TestColumn1, TestColumn3) REFERENCES TestTable2 (TestColumn2, TestColumn4)");
        }

        [Test]
        public override void CanCreateAutoIncrementColumn()
        {
        }

        [Test]
        public override void CanAlterSchema()
        {
            var expression = new AlterSchemaExpression();
            var result = generator.Generate(expression);
            result.ShouldBe(string.Empty);
        }

        [Test]
        public void CanAlterSchemaInStrictMode()
        {
            generator.compatabilityMode = Runner.CompatabilityMode.STRICT;
            Assert.Throws<DatabaseOperationNotSupportedException>(() => generator.Generate(new CreateSchemaExpression()));
        }

        [Test]
        public void CanDropPrimaryKeyConstraint()
        {
            var expression = GeneratorTestHelper.GetDeletePrimaryKeyExpression();
            var result = generator.Generate(expression);
            result.ShouldBe("ALTER TABLE TestTable1 DROP CONSTRAINT TESTPRIMARYKEY");
        }

        [Test]
        public void CanDropUniqueConstraint()
        {
            var expression = GeneratorTestHelper.GetDeleteUniqueConstraintExpression();
            var result = generator.Generate(expression);
            result.ShouldBe("ALTER TABLE TestTable1 DROP CONSTRAINT TESTUNIQUECONSTRAINT");
        }

        [Test]
        public void CanCreatePrimaryKeyConstraint()
        {
            var expression = GeneratorTestHelper.GetCreatePrimaryKeyExpression();
            var result = generator.Generate(expression);
            result.ShouldBe("ALTER TABLE TestTable1 ADD CONSTRAINT PK_TestTable1_TestColumn1 PRIMARY KEY (TestColumn1)");
        }

        [Test]
        public void CanCreateNamedPrimaryKeyConstraint()
        {
            var expression = GeneratorTestHelper.GetCreateNamedPrimaryKeyExpression();
            var result = generator.Generate(expression);
            result.ShouldBe("ALTER TABLE TestTable1 ADD CONSTRAINT TESTPRIMARYKEY PRIMARY KEY (TestColumn1)");
        }

        [Test]
        public void CanCreateMultiColmnPrimaryKeyConstraint()
        {
            var expression = GeneratorTestHelper.GetCreateMultiColumnPrimaryKeyExpression();
            var result = generator.Generate(expression);
            result.ShouldBe("ALTER TABLE TestTable1 ADD CONSTRAINT PK_TestTable1_TestColumn1_TestColumn2 PRIMARY KEY (TestColumn1, TestColumn2)");
        }

        [Test]
        public void CanCreateMultiColmnNamedPrimaryKeyConstraint()
        {
            var expression = GeneratorTestHelper.GetCreateMultiColumnNamedPrimaryKeyExpression();
            var result = generator.Generate(expression);
            result.ShouldBe("ALTER TABLE TestTable1 ADD CONSTRAINT TESTPRIMARYKEY PRIMARY KEY (TestColumn1, TestColumn2)");
        }

        [Test]
        public void CanCreateUniqueConstraint()
        {
            var expression = GeneratorTestHelper.GetCreateUniqueConstraintExpression();
            var result = generator.Generate(expression);
            result.ShouldBe("ALTER TABLE TestTable1 ADD CONSTRAINT UC_TestTable1_TestColumn1 UNIQUE (TestColumn1)");
        }

        [Test]
        public void CanCreateNamedUniqueConstraint()
        {
            var expression = GeneratorTestHelper.GetCreateNamedUniqueConstraintExpression();
            var result = generator.Generate(expression);
            result.ShouldBe("ALTER TABLE TestTable1 ADD CONSTRAINT TESTUNIQUECONSTRAINT UNIQUE (TestColumn1)");
        }

        [Test]
        public void CanCreateMultiColumnUniqueConstraint()
        {
            var expression = GeneratorTestHelper.GetCreateMultiColumnUniqueConstraintExpression();
            var result = generator.Generate(expression);
            result.ShouldBe("ALTER TABLE TestTable1 ADD CONSTRAINT UC_TestTable1_TestColumn1_TestColumn2 UNIQUE (TestColumn1, TestColumn2)");
        }

        [Test]
        public void CanCreateMultiColumnNamedUniqueConstraint()
        {
            var expression = GeneratorTestHelper.GetCreateMultiColumnNamedUniqueConstraintExpression();
            var result = generator.Generate(expression);
            result.ShouldBe("ALTER TABLE TestTable1 ADD CONSTRAINT TESTUNIQUECONSTRAINT UNIQUE (TestColumn1, TestColumn2)");
        }
    }
}<|MERGE_RESOLUTION|>--- conflicted
+++ resolved
@@ -1,9 +1,5 @@
-<<<<<<< HEAD
-﻿using FluentMigrator.Expressions;
-=======
 ﻿using System.Data;
 using FluentMigrator.Expressions;
->>>>>>> 007e9351
 using FluentMigrator.Runner.Generators;
 using FluentMigrator.Runner.Generators.Oracle;
 using NUnit.Framework;
@@ -67,8 +63,6 @@
             var expression = GeneratorTestHelper.GetCreateForeignKeyExpression();
             string sql = generator.Generate(expression);
             sql.ShouldBe("ALTER TABLE TestTable1 ADD CONSTRAINT FK_Test FOREIGN KEY (TestColumn1) REFERENCES TestTable2 (TestColumn2)");
-<<<<<<< HEAD
-=======
 
         }
 
@@ -101,7 +95,6 @@
             var sql = generator.Generate(expression);
             sql.ShouldBe(
                 "ALTER TABLE TestTable1 ADD CONSTRAINT FK_Test FOREIGN KEY (TestColumn1) REFERENCES TestTable2 (TestColumn2) ON DELETE CASCADE ON UPDATE SET DEFAULT");
->>>>>>> 007e9351
         }
 
         [Test]
