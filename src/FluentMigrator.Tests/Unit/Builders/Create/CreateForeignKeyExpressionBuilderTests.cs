--- conflicted
+++ resolved
@@ -131,18 +131,11 @@
             var builder = new CreateForeignKeyExpressionBuilder(expressionMock.Object);
             builder.PrimaryColumns("BaconId", "EggsId");
 
-<<<<<<< HEAD
             collectionMock.Verify(x => x.Add("BaconId"));
             collectionMock.Verify(x => x.Add("EggsId"));
             foreignKeyMock.VerifyGet(f => f.PrimaryColumns);
             expressionMock.VerifyGet(e => e.ForeignKey);
         }
-    }
-=======
-			collectionMock.VerifyAll();
-			foreignKeyMock.VerifyAll();
-			expressionMock.VerifyAll();
-		}
 
         [TestCase(Rule.Cascade), TestCase(Rule.SetDefault), TestCase(Rule.SetNull), TestCase(Rule.None)]
         public void CallingOnUpdateSetsOnUpdateToSpecifiedRule(Rule rule) 
@@ -173,6 +166,5 @@
             Assert.That(expression.ForeignKey.OnUpdate, Is.EqualTo(rule));
             Assert.That(expression.ForeignKey.OnDelete, Is.EqualTo(rule));
         }
-	}
->>>>>>> 007e9351
+    }
 }