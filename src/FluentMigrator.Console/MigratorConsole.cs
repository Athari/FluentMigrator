<<<<<<< HEAD
#region License

// Copyright (c) 2007-2009, Sean Chambers <schambers80@gmail.com>
// 
// Licensed under the Apache License, Version 2.0 (the "License");
// you may not use this file except in compliance with the License.
// You may obtain a copy of the License at
// 
// http://www.apache.org/licenses/LICENSE-2.0
// 
// Unless required by applicable law or agreed to in writing, software
// distributed under the License is distributed on an "AS IS" BASIS,
// WITHOUT WARRANTIES OR CONDITIONS OF ANY KIND, either express or implied.
// See the License for the specific language governing permissions and
// limitations under the License.

#endregion

using System;
using System.Collections.Generic;
using System.IO;
using FluentMigrator.Runner;
using FluentMigrator.Runner.Announcers;
using FluentMigrator.Runner.Initialization;
using FluentMigrator.Runner.Processors;
using Mono.Options;

namespace FluentMigrator.Console
{
    public class MigratorConsole
    {
        private readonly ConsoleAnnouncer consoleAnnouncer = new ConsoleAnnouncer();
        public string ApplicationContext;
        public string Connection;
        public string ConnectionStringConfigPath;
        public string Namespace;
        public bool Output;
        public string OutputFilename;
        public bool PreviewOnly;
        public string ProcessorType;
        public string Profile;
        public bool ShowHelp;
        public int Steps;
        public List<string> Tags = new List<string>();
        public string TargetAssembly;
        public string Task;
        public int Timeout;
        public bool Verbose;
        public long Version;
        public string WorkingDirectory;

        public RunnerContext RunnerContext { get; private set;}

        public MigratorConsole(params string[] args)
        {
            consoleAnnouncer.Header();

            try
            {
                var optionSet = new OptionSet
                                    {
                                        {
                                            "assembly=|a=|target=",
                                            "REQUIRED. The assembly containing the migrations you want to execute.",
                                            v => { TargetAssembly = v; }
                                            },
                                        {
                                            "provider=|dbType=|db=",
                                            string.Format("REQUIRED. The kind of database you are migrating against. Available choices are: {0}.",
                                                          ProcessorFactory.ListAvailableProcessorTypes()),
                                            v => { ProcessorType = v; }
                                            },
                                        {
                                            "connectionString=|connection=|conn=|c=",
                                            "The name of the connection string (falls back to machine name) or the connection string itself to the server and database you want to execute your migrations against."
                                            ,
                                            v => { Connection = v; }
                                            },
                                        {
                                            "connectionStringConfigPath=|configPath=",
                                            string.Format("The path of the machine.config where the connection string named by connectionString" +
                                                          " is found. If not specified, it defaults to the machine.config used by the currently running CLR version")
                                            ,
                                            v => { ConnectionStringConfigPath = v; }
                                            },
                                        {
                                            "namespace=|ns=",
                                            "The namespace contains the migrations you want to run. Default is all migrations found within the Target Assembly will be run."
                                            ,
                                            v => { Namespace = v; }
                                            },
                                        {
                                            "output|out|o",
                                            "Output generated SQL to a file. Default is no output. Use outputFilename to control the filename, otherwise [assemblyname].sql is the default."
                                            ,
                                            v => { Output = true; }
                                            },
                                        {
                                            "outputFilename=|outfile=|of=",
                                            "The name of the file to output the generated SQL to. The output option must be included for output to be saved to the file."
                                            ,
                                            v => { OutputFilename = v; }
                                            },
                                        {
                                            "preview|p",
                                            "Only output the SQL generated by the migration - do not execute it. Default is false.",
                                            v => { PreviewOnly = true; }
                                            },
                                        {
                                            "steps=",
                                            "The number of versions to rollback if the task is 'rollback'. Default is 1.",
                                            v => { Steps = int.Parse(v); }
                                            },
                                        {
                                            "task=|t=",
                                            "The task you want FluentMigrator to perform. Available choices are: migrate:up, migrate (same as migrate:up), migrate:down, rollback, rollback:toversion, rollback:all, validateversionorder. Default is 'migrate'."
                                            ,
                                            v => { Task = v; }
                                            },
                                        {
                                            "version=",
                                            "The specific version to migrate. Default is 0, which will run all migrations.",
                                            v => { Version = long.Parse(v); }
                                            },
                                        {
                                            "verbose=",
                                            "Show the SQL statements generated and execution time in the console. Default is false.",
                                            v => { Verbose = true; }
                                            },
                                        {
                                            "workingdirectory=|wd=",
                                            "The directory to load SQL scripts specified by migrations from.",
                                            v => { WorkingDirectory = v; }
                                            },
                                        {
                                            "profile=",
                                            "The profile to run after executing migrations.",
                                            v => { Profile = v; }
                                            },
                                        {
                                            "context=",
                                            "Set ApplicationContext to the given string.",
                                            v => { ApplicationContext = v; }
                                            },
                                        {
                                            "timeout=",
                                            "Overrides the default SqlCommand timeout of 30 seconds.",
                                            v => { Timeout = int.Parse(v); }
                                            },
                                        {
                                            "tag=",
                                            "Filters the migrations to be run by tag.",
                                            v => { Tags.Add(v); }
                                            },
                                        {
                                            "help|h|?",
                                            "Displays this help menu.",
                                            v => { ShowHelp = true; }
                                            }
                                    };

                try
                {
                    optionSet.Parse(args);
                }
                catch (OptionException e)
                {
                    consoleAnnouncer.Error(e.Message);
                    consoleAnnouncer.Say("Try 'migrate --help' for more information.");
                    return;
                }

                if (string.IsNullOrEmpty(Task))
                    Task = "migrate";

                if (string.IsNullOrEmpty(ProcessorType) ||
                    string.IsNullOrEmpty(TargetAssembly))
                {
                    DisplayHelp(optionSet);
                    Environment.ExitCode = 1;
                    return;
                }

                if (ShowHelp)
                {
                    DisplayHelp(optionSet);
                    return;
                }

                if (Output)
                {
                    if (string.IsNullOrEmpty(OutputFilename))
                        OutputFilename = TargetAssembly + ".sql";

                    ExecuteMigrations(OutputFilename);
                }
                else
                    ExecuteMigrations();
            }
            catch (Exception ex)
            {
                consoleAnnouncer.Error(ex.ToString());
                Environment.ExitCode = 1;
            }

            System.Console.ResetColor();
        }

        private void DisplayHelp(OptionSet p)
        {
            consoleAnnouncer.Write("Usage:");
            consoleAnnouncer.Write("  migrate [OPTIONS]");
            consoleAnnouncer.Write("Example:");
            consoleAnnouncer.Write("  migrate -a bin\\debug\\MyMigrations.dll -db SqlServer2008 -conn \"SEE_BELOW\" -profile \"Debug\"");
            consoleAnnouncer.HorizontalRule();
            consoleAnnouncer.Write("Example Connection Strings:");
            consoleAnnouncer.Write("  MySql: Data Source=172.0.0.1;Database=Foo;User Id=USERNAME;Password=BLAH");
            consoleAnnouncer.Write("  Oracle: Server=172.0.0.1;Database=Foo;Uid=USERNAME;Pwd=BLAH");
            consoleAnnouncer.Write("  SqlLite: Data Source=:memory:;Version=3;New=True");
            consoleAnnouncer.Write("  SqlServer: server=127.0.0.1;database=Foo;user id=USERNAME;password=BLAH");
            consoleAnnouncer.Write("             server=.\\SQLExpress;database=Foo;trusted_connection=true");
            consoleAnnouncer.Write("   ");
            consoleAnnouncer.Write("OR use a named connection string from the machine.config:");
            consoleAnnouncer.Write("  migrate -a bin\\debug\\MyMigrations.dll -db SqlServer2008 -connectionName \"namedConnection\" -profile \"Debug\"");
            consoleAnnouncer.HorizontalRule();
            consoleAnnouncer.Write("Options:");
            p.WriteOptionDescriptions(System.Console.Out);
        }

        private void ExecuteMigrations()
        {
            consoleAnnouncer.ShowElapsedTime = Verbose;
            consoleAnnouncer.ShowSql = Verbose;

            ExecuteMigrations(consoleAnnouncer);
        }

        private void ExecuteMigrations(string outputTo)
        {
            using (var sw = new StreamWriter(outputTo))
            {
                var fileAnnouncer = new TextWriterAnnouncer(sw)
                                        {
                                            ShowElapsedTime = false,
                                            ShowSql = true
                                        };
                consoleAnnouncer.ShowElapsedTime = Verbose;
                consoleAnnouncer.ShowSql = Verbose;

                var announcer = new CompositeAnnouncer(consoleAnnouncer, fileAnnouncer);

                ExecuteMigrations(announcer);
            }
        }

        private void ExecuteMigrations(IAnnouncer announcer)
        {
            RunnerContext = new RunnerContext(announcer)
            {
                Database = ProcessorType,
                Connection = Connection,
                Target = TargetAssembly,
                PreviewOnly = PreviewOnly,
                Namespace = Namespace,
                Task = Task,
                Version = Version,
                Steps = Steps,
                WorkingDirectory = WorkingDirectory,
                Profile = Profile,
                Timeout = Timeout,
                ConnectionStringConfigPath = ConnectionStringConfigPath,
                ApplicationContext = ApplicationContext,
                Tags = Tags
            };

            new TaskExecutor(RunnerContext).Execute();
        }
    }
=======
#region License

// Copyright (c) 2007-2009, Sean Chambers <schambers80@gmail.com>
// 
// Licensed under the Apache License, Version 2.0 (the "License");
// you may not use this file except in compliance with the License.
// You may obtain a copy of the License at
// 
// http://www.apache.org/licenses/LICENSE-2.0
// 
// Unless required by applicable law or agreed to in writing, software
// distributed under the License is distributed on an "AS IS" BASIS,
// WITHOUT WARRANTIES OR CONDITIONS OF ANY KIND, either express or implied.
// See the License for the specific language governing permissions and
// limitations under the License.

#endregion

using System;
using System.Collections.Generic;
using System.IO;
using FluentMigrator.Runner;
using FluentMigrator.Runner.Announcers;
using FluentMigrator.Runner.Initialization;
using FluentMigrator.Runner.Processors;
using Mono.Options;

namespace FluentMigrator.Console
{
    public class MigratorConsole
    {
        private readonly ConsoleAnnouncer consoleAnnouncer = new ConsoleAnnouncer();
        public string ApplicationContext;
        public string Connection;
        public string ConnectionStringConfigPath;
        public string Namespace;
        public bool Output;
        public string OutputFilename;
        public bool PreviewOnly;
        public string ProcessorType;
        public string Profile;
        public bool ShowHelp;
        public int Steps;
        public List<string> Tags = new List<string>();
        public string TargetAssembly;
        public string Task;
        public int Timeout;
        public bool Verbose;
        public long Version;
        public string WorkingDirectory;

        public RunnerContext RunnerContext { get; private set;}

        public MigratorConsole(params string[] args)
        {
            consoleAnnouncer.Header();

            try
            {
                var optionSet = new OptionSet
                                    {
                                        {
                                            "assembly=|a=|target=",
                                            "REQUIRED. The assembly containing the migrations you want to execute.",
                                            v => { TargetAssembly = v; }
                                            },
                                        {
                                            "provider=|dbType=|db=",
                                            string.Format("REQUIRED. The kind of database you are migrating against. Available choices are: {0}.",
                                                          ProcessorFactory.ListAvailableProcessorTypes()),
                                            v => { ProcessorType = v; }
                                            },
                                        {
                                            "connectionString=|connection=|conn=|c=",
                                            "The name of the connection string (falls back to machine name) or the connection string itself to the server and database you want to execute your migrations against."
                                            ,
                                            v => { Connection = v; }
                                            },
                                        {
                                            "connectionStringConfigPath=|configPath=",
                                            string.Format("The path of the machine.config where the connection string named by connectionString" +
                                                          " is found. If not specified, it defaults to the machine.config used by the currently running CLR version")
                                            ,
                                            v => { ConnectionStringConfigPath = v; }
                                            },
                                        {
                                            "namespace=|ns=",
                                            "The namespace contains the migrations you want to run. Default is all migrations found within the Target Assembly will be run."
                                            ,
                                            v => { Namespace = v; }
                                            },
                                        {
                                            "output|out|o",
                                            "Output generated SQL to a file. Default is no output. Use outputFilename to control the filename, otherwise [assemblyname].sql is the default."
                                            ,
                                            v => { Output = true; }
                                            },
                                        {
                                            "outputFilename=|outfile=|of=",
                                            "The name of the file to output the generated SQL to. The output option must be included for output to be saved to the file."
                                            ,
                                            v => { OutputFilename = v; }
                                            },
                                        {
                                            "preview|p",
                                            "Only output the SQL generated by the migration - do not execute it. Default is false.",
                                            v => { PreviewOnly = true; }
                                            },
                                        {
                                            "steps=",
                                            "The number of versions to rollback if the task is 'rollback'. Default is 1.",
                                            v => { Steps = int.Parse(v); }
                                            },
                                        {
                                            "task=|t=",
                                            "The task you want FluentMigrator to perform. Available choices are: migrate:up, migrate (same as migrate:up), migrate:down, rollback, rollback:toversion, rollback:all. Default is 'migrate'."
                                            ,
                                            v => { Task = v; }
                                            },
                                        {
                                            "version=",
                                            "The specific version to migrate. Default is 0, which will run all migrations.",
                                            v => { Version = long.Parse(v); }
                                            },
                                        {
                                            "verbose=",
                                            "Show the SQL statements generated and execution time in the console. Default is false.",
                                            v => { Verbose = true; }
                                            },
                                        {
                                            "workingdirectory=|wd=",
                                            "The directory to load SQL scripts specified by migrations from.",
                                            v => { WorkingDirectory = v; }
                                            },
                                        {
                                            "profile=",
                                            "The profile to run after executing migrations.",
                                            v => { Profile = v; }
                                            },
                                        {
                                            "context=",
                                            "Set ApplicationContext to the given string.",
                                            v => { ApplicationContext = v; }
                                            },
                                        {
                                            "timeout=",
                                            "Overrides the default SqlCommand timeout of 30 seconds.",
                                            v => { Timeout = int.Parse(v); }
                                            },
                                        {
                                            "tag=",
                                            "Filters the migrations to be run by tag.",
                                            v => { Tags.Add(v); }
                                            },
                                        {
                                            "help|h|?",
                                            "Displays this help menu.",
                                            v => { ShowHelp = true; }
                                            }
                                    };

                try
                {
                    optionSet.Parse(args);
                }
                catch (OptionException e)
                {
                    consoleAnnouncer.Error(e.Message);
                    consoleAnnouncer.Say("Try 'migrate --help' for more information.");
                    return;
                }

                if (string.IsNullOrEmpty(Task))
                    Task = "migrate";

                if (string.IsNullOrEmpty(ProcessorType) ||
                    string.IsNullOrEmpty(TargetAssembly))
                {
                    DisplayHelp(optionSet);
                    Environment.ExitCode = 1;
                    return;
                }

                if (ShowHelp)
                {
                    DisplayHelp(optionSet);
                    return;
                }

                if (Output)
                {
                    if (string.IsNullOrEmpty(OutputFilename))
                        OutputFilename = TargetAssembly + ".sql";

                    ExecuteMigrations(OutputFilename);
                }
                else
                    ExecuteMigrations();
            }
            catch (Exception ex)
            {
                consoleAnnouncer.Error(ex.ToString());
                Environment.ExitCode = 1;
            }

            System.Console.ResetColor();
        }

        private void DisplayHelp(OptionSet p)
        {
            consoleAnnouncer.Write("Usage:");
            consoleAnnouncer.Write("  migrate [OPTIONS]");
            consoleAnnouncer.Write("Example:");
            consoleAnnouncer.Write("  migrate -a bin\\debug\\MyMigrations.dll -db SqlServer2008 -conn \"SEE_BELOW\" -profile \"Debug\"");
            consoleAnnouncer.HorizontalRule();
            consoleAnnouncer.Write("Example Connection Strings:");
            consoleAnnouncer.Write("  MySql: Data Source=172.0.0.1;Database=Foo;User Id=USERNAME;Password=BLAH");
            consoleAnnouncer.Write("  Oracle: Server=172.0.0.1;Database=Foo;Uid=USERNAME;Pwd=BLAH");
            consoleAnnouncer.Write("  SqlLite: Data Source=:memory:;Version=3;New=True");
            consoleAnnouncer.Write("  SqlServer: server=127.0.0.1;database=Foo;user id=USERNAME;password=BLAH");
            consoleAnnouncer.Write("             server=.\\SQLExpress;database=Foo;trusted_connection=true");
            consoleAnnouncer.Write("   ");
            consoleAnnouncer.Write("OR use a named connection string from the machine.config:");
            consoleAnnouncer.Write("  migrate -a bin\\debug\\MyMigrations.dll -db SqlServer2008 -connectionName \"namedConnection\" -profile \"Debug\"");
            consoleAnnouncer.HorizontalRule();
            consoleAnnouncer.Write("Options:");
            p.WriteOptionDescriptions(System.Console.Out);
        }

        private void ExecuteMigrations()
        {
            consoleAnnouncer.ShowElapsedTime = Verbose;
            consoleAnnouncer.ShowSql = Verbose;

            ExecuteMigrations(consoleAnnouncer);
        }

        private void ExecuteMigrations(string outputTo)
        {
            using (var sw = new StreamWriter(outputTo))
            {
                var fileAnnouncer = new TextWriterAnnouncer(sw)
                                        {
                                            ShowElapsedTime = false,
                                            ShowSql = true
                                        };
                consoleAnnouncer.ShowElapsedTime = Verbose;
                consoleAnnouncer.ShowSql = Verbose;

                var announcer = new CompositeAnnouncer(consoleAnnouncer, fileAnnouncer);

                ExecuteMigrations(announcer);
            }
        }

        private void ExecuteMigrations(IAnnouncer announcer)
        {
            RunnerContext = new RunnerContext(announcer)
            {
                Database = ProcessorType,
                Connection = Connection,
                Target = TargetAssembly,
                PreviewOnly = PreviewOnly,
                Namespace = Namespace,
                Task = Task,
                Version = Version,
                Steps = Steps,
                WorkingDirectory = WorkingDirectory,
                Profile = Profile,
                Timeout = Timeout,
                ConnectionStringConfigPath = ConnectionStringConfigPath,
                ApplicationContext = ApplicationContext,
                Tags = Tags
            };

            new TaskExecutor(RunnerContext).Execute();
        }
    }
>>>>>>> 93e5e069
}<|MERGE_RESOLUTION|>--- conflicted
+++ resolved
@@ -1,4 +1,3 @@
-<<<<<<< HEAD
 #region License
 
 // Copyright (c) 2007-2009, Sean Chambers <schambers80@gmail.com>
@@ -277,284 +276,4 @@
             new TaskExecutor(RunnerContext).Execute();
         }
     }
-=======
-#region License
-
-// Copyright (c) 2007-2009, Sean Chambers <schambers80@gmail.com>
-// 
-// Licensed under the Apache License, Version 2.0 (the "License");
-// you may not use this file except in compliance with the License.
-// You may obtain a copy of the License at
-// 
-// http://www.apache.org/licenses/LICENSE-2.0
-// 
-// Unless required by applicable law or agreed to in writing, software
-// distributed under the License is distributed on an "AS IS" BASIS,
-// WITHOUT WARRANTIES OR CONDITIONS OF ANY KIND, either express or implied.
-// See the License for the specific language governing permissions and
-// limitations under the License.
-
-#endregion
-
-using System;
-using System.Collections.Generic;
-using System.IO;
-using FluentMigrator.Runner;
-using FluentMigrator.Runner.Announcers;
-using FluentMigrator.Runner.Initialization;
-using FluentMigrator.Runner.Processors;
-using Mono.Options;
-
-namespace FluentMigrator.Console
-{
-    public class MigratorConsole
-    {
-        private readonly ConsoleAnnouncer consoleAnnouncer = new ConsoleAnnouncer();
-        public string ApplicationContext;
-        public string Connection;
-        public string ConnectionStringConfigPath;
-        public string Namespace;
-        public bool Output;
-        public string OutputFilename;
-        public bool PreviewOnly;
-        public string ProcessorType;
-        public string Profile;
-        public bool ShowHelp;
-        public int Steps;
-        public List<string> Tags = new List<string>();
-        public string TargetAssembly;
-        public string Task;
-        public int Timeout;
-        public bool Verbose;
-        public long Version;
-        public string WorkingDirectory;
-
-        public RunnerContext RunnerContext { get; private set;}
-
-        public MigratorConsole(params string[] args)
-        {
-            consoleAnnouncer.Header();
-
-            try
-            {
-                var optionSet = new OptionSet
-                                    {
-                                        {
-                                            "assembly=|a=|target=",
-                                            "REQUIRED. The assembly containing the migrations you want to execute.",
-                                            v => { TargetAssembly = v; }
-                                            },
-                                        {
-                                            "provider=|dbType=|db=",
-                                            string.Format("REQUIRED. The kind of database you are migrating against. Available choices are: {0}.",
-                                                          ProcessorFactory.ListAvailableProcessorTypes()),
-                                            v => { ProcessorType = v; }
-                                            },
-                                        {
-                                            "connectionString=|connection=|conn=|c=",
-                                            "The name of the connection string (falls back to machine name) or the connection string itself to the server and database you want to execute your migrations against."
-                                            ,
-                                            v => { Connection = v; }
-                                            },
-                                        {
-                                            "connectionStringConfigPath=|configPath=",
-                                            string.Format("The path of the machine.config where the connection string named by connectionString" +
-                                                          " is found. If not specified, it defaults to the machine.config used by the currently running CLR version")
-                                            ,
-                                            v => { ConnectionStringConfigPath = v; }
-                                            },
-                                        {
-                                            "namespace=|ns=",
-                                            "The namespace contains the migrations you want to run. Default is all migrations found within the Target Assembly will be run."
-                                            ,
-                                            v => { Namespace = v; }
-                                            },
-                                        {
-                                            "output|out|o",
-                                            "Output generated SQL to a file. Default is no output. Use outputFilename to control the filename, otherwise [assemblyname].sql is the default."
-                                            ,
-                                            v => { Output = true; }
-                                            },
-                                        {
-                                            "outputFilename=|outfile=|of=",
-                                            "The name of the file to output the generated SQL to. The output option must be included for output to be saved to the file."
-                                            ,
-                                            v => { OutputFilename = v; }
-                                            },
-                                        {
-                                            "preview|p",
-                                            "Only output the SQL generated by the migration - do not execute it. Default is false.",
-                                            v => { PreviewOnly = true; }
-                                            },
-                                        {
-                                            "steps=",
-                                            "The number of versions to rollback if the task is 'rollback'. Default is 1.",
-                                            v => { Steps = int.Parse(v); }
-                                            },
-                                        {
-                                            "task=|t=",
-                                            "The task you want FluentMigrator to perform. Available choices are: migrate:up, migrate (same as migrate:up), migrate:down, rollback, rollback:toversion, rollback:all. Default is 'migrate'."
-                                            ,
-                                            v => { Task = v; }
-                                            },
-                                        {
-                                            "version=",
-                                            "The specific version to migrate. Default is 0, which will run all migrations.",
-                                            v => { Version = long.Parse(v); }
-                                            },
-                                        {
-                                            "verbose=",
-                                            "Show the SQL statements generated and execution time in the console. Default is false.",
-                                            v => { Verbose = true; }
-                                            },
-                                        {
-                                            "workingdirectory=|wd=",
-                                            "The directory to load SQL scripts specified by migrations from.",
-                                            v => { WorkingDirectory = v; }
-                                            },
-                                        {
-                                            "profile=",
-                                            "The profile to run after executing migrations.",
-                                            v => { Profile = v; }
-                                            },
-                                        {
-                                            "context=",
-                                            "Set ApplicationContext to the given string.",
-                                            v => { ApplicationContext = v; }
-                                            },
-                                        {
-                                            "timeout=",
-                                            "Overrides the default SqlCommand timeout of 30 seconds.",
-                                            v => { Timeout = int.Parse(v); }
-                                            },
-                                        {
-                                            "tag=",
-                                            "Filters the migrations to be run by tag.",
-                                            v => { Tags.Add(v); }
-                                            },
-                                        {
-                                            "help|h|?",
-                                            "Displays this help menu.",
-                                            v => { ShowHelp = true; }
-                                            }
-                                    };
-
-                try
-                {
-                    optionSet.Parse(args);
-                }
-                catch (OptionException e)
-                {
-                    consoleAnnouncer.Error(e.Message);
-                    consoleAnnouncer.Say("Try 'migrate --help' for more information.");
-                    return;
-                }
-
-                if (string.IsNullOrEmpty(Task))
-                    Task = "migrate";
-
-                if (string.IsNullOrEmpty(ProcessorType) ||
-                    string.IsNullOrEmpty(TargetAssembly))
-                {
-                    DisplayHelp(optionSet);
-                    Environment.ExitCode = 1;
-                    return;
-                }
-
-                if (ShowHelp)
-                {
-                    DisplayHelp(optionSet);
-                    return;
-                }
-
-                if (Output)
-                {
-                    if (string.IsNullOrEmpty(OutputFilename))
-                        OutputFilename = TargetAssembly + ".sql";
-
-                    ExecuteMigrations(OutputFilename);
-                }
-                else
-                    ExecuteMigrations();
-            }
-            catch (Exception ex)
-            {
-                consoleAnnouncer.Error(ex.ToString());
-                Environment.ExitCode = 1;
-            }
-
-            System.Console.ResetColor();
-        }
-
-        private void DisplayHelp(OptionSet p)
-        {
-            consoleAnnouncer.Write("Usage:");
-            consoleAnnouncer.Write("  migrate [OPTIONS]");
-            consoleAnnouncer.Write("Example:");
-            consoleAnnouncer.Write("  migrate -a bin\\debug\\MyMigrations.dll -db SqlServer2008 -conn \"SEE_BELOW\" -profile \"Debug\"");
-            consoleAnnouncer.HorizontalRule();
-            consoleAnnouncer.Write("Example Connection Strings:");
-            consoleAnnouncer.Write("  MySql: Data Source=172.0.0.1;Database=Foo;User Id=USERNAME;Password=BLAH");
-            consoleAnnouncer.Write("  Oracle: Server=172.0.0.1;Database=Foo;Uid=USERNAME;Pwd=BLAH");
-            consoleAnnouncer.Write("  SqlLite: Data Source=:memory:;Version=3;New=True");
-            consoleAnnouncer.Write("  SqlServer: server=127.0.0.1;database=Foo;user id=USERNAME;password=BLAH");
-            consoleAnnouncer.Write("             server=.\\SQLExpress;database=Foo;trusted_connection=true");
-            consoleAnnouncer.Write("   ");
-            consoleAnnouncer.Write("OR use a named connection string from the machine.config:");
-            consoleAnnouncer.Write("  migrate -a bin\\debug\\MyMigrations.dll -db SqlServer2008 -connectionName \"namedConnection\" -profile \"Debug\"");
-            consoleAnnouncer.HorizontalRule();
-            consoleAnnouncer.Write("Options:");
-            p.WriteOptionDescriptions(System.Console.Out);
-        }
-
-        private void ExecuteMigrations()
-        {
-            consoleAnnouncer.ShowElapsedTime = Verbose;
-            consoleAnnouncer.ShowSql = Verbose;
-
-            ExecuteMigrations(consoleAnnouncer);
-        }
-
-        private void ExecuteMigrations(string outputTo)
-        {
-            using (var sw = new StreamWriter(outputTo))
-            {
-                var fileAnnouncer = new TextWriterAnnouncer(sw)
-                                        {
-                                            ShowElapsedTime = false,
-                                            ShowSql = true
-                                        };
-                consoleAnnouncer.ShowElapsedTime = Verbose;
-                consoleAnnouncer.ShowSql = Verbose;
-
-                var announcer = new CompositeAnnouncer(consoleAnnouncer, fileAnnouncer);
-
-                ExecuteMigrations(announcer);
-            }
-        }
-
-        private void ExecuteMigrations(IAnnouncer announcer)
-        {
-            RunnerContext = new RunnerContext(announcer)
-            {
-                Database = ProcessorType,
-                Connection = Connection,
-                Target = TargetAssembly,
-                PreviewOnly = PreviewOnly,
-                Namespace = Namespace,
-                Task = Task,
-                Version = Version,
-                Steps = Steps,
-                WorkingDirectory = WorkingDirectory,
-                Profile = Profile,
-                Timeout = Timeout,
-                ConnectionStringConfigPath = ConnectionStringConfigPath,
-                ApplicationContext = ApplicationContext,
-                Tags = Tags
-            };
-
-            new TaskExecutor(RunnerContext).Execute();
-        }
-    }
->>>>>>> 93e5e069
 }