﻿<?xml version="1.0" encoding="utf-8"?>
<Project ToolsVersion="4.0" DefaultTargets="Build" xmlns="http://schemas.microsoft.com/developer/msbuild/2003">
  <PropertyGroup>
    <Configuration Condition=" '$(Configuration)' == '' ">Debug</Configuration>
    <Platform Condition=" '$(Platform)' == '' ">AnyCPU</Platform>
    <ProductVersion>9.0.30729</ProductVersion>
    <SchemaVersion>2.0</SchemaVersion>
    <ProjectGuid>{CB468AD6-60C2-42E9-B3B0-01968EF94C65}</ProjectGuid>
    <OutputType>Library</OutputType>
    <AppDesignerFolder>Properties</AppDesignerFolder>
    <RootNamespace>FluentMigrator.Runner</RootNamespace>
    <AssemblyName>FluentMigrator.Runner</AssemblyName>
    <TargetFrameworkVersion>v3.5</TargetFrameworkVersion>
    <FileAlignment>512</FileAlignment>
    <FileUpgradeFlags>
    </FileUpgradeFlags>
    <OldToolsVersion>3.5</OldToolsVersion>
    <UpgradeBackupLocation />
    <PublishUrl>publish\</PublishUrl>
    <Install>true</Install>
    <InstallFrom>Disk</InstallFrom>
    <UpdateEnabled>false</UpdateEnabled>
    <UpdateMode>Foreground</UpdateMode>
    <UpdateInterval>7</UpdateInterval>
    <UpdateIntervalUnits>Days</UpdateIntervalUnits>
    <UpdatePeriodically>false</UpdatePeriodically>
    <UpdateRequired>false</UpdateRequired>
    <MapFileExtensions>true</MapFileExtensions>
    <ApplicationRevision>0</ApplicationRevision>
    <ApplicationVersion>1.0.0.%2a</ApplicationVersion>
    <IsWebBootstrapper>false</IsWebBootstrapper>
    <UseApplicationTrust>false</UseApplicationTrust>
    <BootstrapperEnabled>true</BootstrapperEnabled>
    <TargetFrameworkProfile />
  </PropertyGroup>
  <PropertyGroup Condition=" '$(Configuration)|$(Platform)' == 'Debug|AnyCPU' ">
    <DebugSymbols>true</DebugSymbols>
    <DebugType>full</DebugType>
    <Optimize>false</Optimize>
    <OutputPath>bin\Debug\</OutputPath>
    <DefineConstants>DEBUG;TRACE</DefineConstants>
    <ErrorReport>prompt</ErrorReport>
    <WarningLevel>4</WarningLevel>
    <PlatformTarget>x86</PlatformTarget>
    <CodeAnalysisRuleSet>AllRules.ruleset</CodeAnalysisRuleSet>
  </PropertyGroup>
  <PropertyGroup Condition=" '$(Configuration)|$(Platform)' == 'Release|AnyCPU' ">
    <DebugType>pdbonly</DebugType>
    <Optimize>true</Optimize>
    <OutputPath>bin\Release\</OutputPath>
    <DefineConstants>TRACE</DefineConstants>
    <ErrorReport>prompt</ErrorReport>
    <WarningLevel>4</WarningLevel>
    <PlatformTarget>x86</PlatformTarget>
    <CodeAnalysisRuleSet>AllRules.ruleset</CodeAnalysisRuleSet>
  </PropertyGroup>
  <PropertyGroup Condition=" '$(Configuration)|$(Platform)' == 'AutomatedRelease|AnyCPU' ">
    <OutputPath>..\..\build\AutomatedRelease\</OutputPath>
    <DefineConstants>TRACE</DefineConstants>
    <Optimize>true</Optimize>
    <DebugType>pdbonly</DebugType>
    <PlatformTarget>x86</PlatformTarget>
    <CodeAnalysisUseTypeNameInSuppression>true</CodeAnalysisUseTypeNameInSuppression>
    <CodeAnalysisModuleSuppressionsFile>GlobalSuppressions.cs</CodeAnalysisModuleSuppressionsFile>
    <ErrorReport>prompt</ErrorReport>
    <CodeAnalysisRuleSet>AllRules.ruleset</CodeAnalysisRuleSet>
  </PropertyGroup>
  <PropertyGroup Condition=" '$(Configuration)|$(Platform)' == 'Debug|x86' ">
    <DebugSymbols>true</DebugSymbols>
    <OutputPath>..\..\build\</OutputPath>
    <DefineConstants>DEBUG;TRACE</DefineConstants>
    <DebugType>full</DebugType>
    <PlatformTarget>x86</PlatformTarget>
    <CodeAnalysisUseTypeNameInSuppression>true</CodeAnalysisUseTypeNameInSuppression>
    <CodeAnalysisModuleSuppressionsFile>GlobalSuppressions.cs</CodeAnalysisModuleSuppressionsFile>
    <ErrorReport>prompt</ErrorReport>
    <CodeAnalysisRuleSet>AllRules.ruleset</CodeAnalysisRuleSet>
  </PropertyGroup>
  <PropertyGroup Condition=" '$(Configuration)|$(Platform)' == 'Release|x86' ">
    <OutputPath>bin\x86\Release\</OutputPath>
    <DefineConstants>TRACE</DefineConstants>
    <Optimize>true</Optimize>
    <DebugType>pdbonly</DebugType>
    <PlatformTarget>x86</PlatformTarget>
    <CodeAnalysisUseTypeNameInSuppression>true</CodeAnalysisUseTypeNameInSuppression>
    <CodeAnalysisModuleSuppressionsFile>GlobalSuppressions.cs</CodeAnalysisModuleSuppressionsFile>
    <ErrorReport>prompt</ErrorReport>
    <CodeAnalysisRuleSet>AllRules.ruleset</CodeAnalysisRuleSet>
  </PropertyGroup>
  <PropertyGroup Condition=" '$(Configuration)|$(Platform)' == 'AutomatedRelease|x86' ">
    <OutputPath>bin\x86\AutomatedRelease\</OutputPath>
    <DefineConstants>TRACE</DefineConstants>
    <Optimize>true</Optimize>
    <DebugType>pdbonly</DebugType>
    <PlatformTarget>x86</PlatformTarget>
    <CodeAnalysisUseTypeNameInSuppression>true</CodeAnalysisUseTypeNameInSuppression>
    <CodeAnalysisModuleSuppressionsFile>GlobalSuppressions.cs</CodeAnalysisModuleSuppressionsFile>
    <ErrorReport>prompt</ErrorReport>
    <CodeAnalysisRuleSet>AllRules.ruleset</CodeAnalysisRuleSet>
  </PropertyGroup>
  <ItemGroup>
    <Reference Include="MySql.Data, Version=1.0.10.1, Culture=neutral, PublicKeyToken=c5687fc88969c44d">
      <SpecificVersion>False</SpecificVersion>
      <HintPath>..\..\lib\MySql.Data.dll</HintPath>
    </Reference>
<<<<<<< HEAD
    <Reference Include="Oracle.DataAccess, Version=2.112.1.1, Culture=neutral, PublicKeyToken=89b483f429c47342, processorArchitecture=x86">
      <SpecificVersion>False</SpecificVersion>
      <HintPath>..\..\lib\Oracle.DataAccess.dll</HintPath>
    </Reference>
=======
>>>>>>> 12f272c3
    <Reference Include="System" />
    <Reference Include="System.configuration" />
    <Reference Include="System.Core">
      <RequiredTargetFramework>3.5</RequiredTargetFramework>
    </Reference>
    <Reference Include="System.Data.SQLite, Version=1.0.60.0, Culture=neutral, PublicKeyToken=db937bc2d44ff139, processorArchitecture=x86">
      <SpecificVersion>False</SpecificVersion>
      <HintPath>..\..\lib\System.Data.SQLite.DLL</HintPath>
    </Reference>
    <Reference Include="System.Xml.Linq">
      <RequiredTargetFramework>3.5</RequiredTargetFramework>
    </Reference>
    <Reference Include="System.Data.DataSetExtensions">
      <RequiredTargetFramework>3.5</RequiredTargetFramework>
    </Reference>
    <Reference Include="System.Data" />
    <Reference Include="System.Xml" />
  </ItemGroup>
  <ItemGroup>
    <Compile Include="..\SolutionInfo.cs">
      <Link>SolutionInfo.cs</Link>
    </Compile>
    <Compile Include="Announcers\BaseAnnouncer.cs" />
    <Compile Include="Announcers\CompositeAnnouncer.cs" />
    <Compile Include="Announcers\NullAnnouncer.cs" />
    <Compile Include="Announcers\TextWriterAnnouncer.cs" />
    <Compile Include="IAnnouncer.cs" />
    <Compile Include="Generators\MySqlGenerator.cs" />
    <Compile Include="Generators\GeneratorBase.cs" />
    <Compile Include="Generators\OracleGenerator.cs" />
    <Compile Include="Generators\SqlServer2000Generator.cs" />
    <Compile Include="Generators\SqlServer2005Generator.cs" />
    <Compile Include="Generators\SqlServer2008Generator.cs" />
    <Compile Include="IMigrationRunner.cs" />
    <Compile Include="Initialization\AssemblyLoader\AssemblyLoaderFactory.cs" />
    <Compile Include="Initialization\AssemblyLoader\AssemblyLoaderFromFile.cs" />
    <Compile Include="Initialization\AssemblyLoader\AssemblyLoaderFromName.cs" />
    <Compile Include="Initialization\AssemblyLoader\IAssemblyLoader.cs" />
    <Compile Include="Initialization\IRunnerContext.cs" />
    <Compile Include="Initialization\RunnerContext.cs" />
    <Compile Include="Initialization\TaskExecutor.cs" />
    <Compile Include="IProfileLoader.cs" />
    <Compile Include="IVersionLoader.cs" />
    <Compile Include="Processors\MigrationProcessorFactory.cs" />
    <Compile Include="Processors\MySql\MySqlProcessor.cs" />
    <Compile Include="Processors\MySql\MySqlProcessorFactory.cs" />
<<<<<<< HEAD
=======
    <Compile Include="Processors\Oracle\OracleFactory.cs" />
>>>>>>> 12f272c3
    <Compile Include="Processors\Oracle\OracleProcessor.cs" />
    <Compile Include="Processors\Oracle\OracleProcessorFactory.cs" />
    <Compile Include="Processors\ProcessorFactory.cs" />
    <Compile Include="Processors\ProcessorOptions.cs" />
    <Compile Include="Processors\SqlServer\SqlServer2008ProcessorFactory.cs" />
    <Compile Include="Processors\SqlServer\SqlServer2005ProcessorFactory.cs" />
    <Compile Include="Processors\SqlServer\SqlServer2000ProcessorFactory.cs" />
    <Compile Include="Processors\SqlServer\SqlServerProcessorFactory.cs" />
    <Compile Include="Processors\IMigrationProcessorFactory.cs" />
    <Compile Include="MigrationLoader.cs" />
    <Compile Include="IMigrationLoader.cs" />
    <Compile Include="MigrationRunner.cs" />
    <Compile Include="Generators\SqliteGenerator.cs" />
    <Compile Include="Processors\Sqlite\SqliteProcessorFactory.cs" />
    <Compile Include="Processors\ProcessorBase.cs" />
    <Compile Include="Processors\Sqlite\SqliteProcessor.cs" />
    <Compile Include="Processors\SqlServer\SqlServerProcessor.cs" />
    <Compile Include="ProfileLoader.cs" />
    <Compile Include="Properties\AssemblyInfo.cs" />
    <Compile Include="StopWatch.cs" />
    <Compile Include="Versioning\VersionInfo.cs" />
    <Compile Include="Versioning\VersionMigration.cs" />
    <Compile Include="VersionLoader.cs" />
  </ItemGroup>
  <ItemGroup>
    <ProjectReference Include="..\FluentMigrator\FluentMigrator.csproj">
      <Project>{FD9410F9-6FEA-47F7-A78E-B4F6FB0539B8}</Project>
      <Name>FluentMigrator</Name>
    </ProjectReference>
  </ItemGroup>
  <ItemGroup />
  <ItemGroup>
    <BootstrapperPackage Include="Microsoft.Net.Client.3.5">
      <Visible>False</Visible>
      <ProductName>.NET Framework 3.5 SP1 Client Profile</ProductName>
      <Install>false</Install>
    </BootstrapperPackage>
    <BootstrapperPackage Include="Microsoft.Net.Framework.3.5.SP1">
      <Visible>False</Visible>
      <ProductName>.NET Framework 3.5 SP1</ProductName>
      <Install>true</Install>
    </BootstrapperPackage>
    <BootstrapperPackage Include="Microsoft.Windows.Installer.3.1">
      <Visible>False</Visible>
      <ProductName>Windows Installer 3.1</ProductName>
      <Install>true</Install>
    </BootstrapperPackage>
  </ItemGroup>
  <Import Project="$(MSBuildToolsPath)\Microsoft.CSharp.targets" />
  <!-- To modify your build process, add your task inside one of the targets below and uncomment it. 
       Other similar extension points exist, see Microsoft.Common.targets.
  <Target Name="BeforeBuild">
  </Target>
  <Target Name="AfterBuild">
  </Target>
  -->
</Project><|MERGE_RESOLUTION|>--- conflicted
+++ resolved
@@ -103,13 +103,6 @@
       <SpecificVersion>False</SpecificVersion>
       <HintPath>..\..\lib\MySql.Data.dll</HintPath>
     </Reference>
-<<<<<<< HEAD
-    <Reference Include="Oracle.DataAccess, Version=2.112.1.1, Culture=neutral, PublicKeyToken=89b483f429c47342, processorArchitecture=x86">
-      <SpecificVersion>False</SpecificVersion>
-      <HintPath>..\..\lib\Oracle.DataAccess.dll</HintPath>
-    </Reference>
-=======
->>>>>>> 12f272c3
     <Reference Include="System" />
     <Reference Include="System.configuration" />
     <Reference Include="System.Core">
@@ -156,10 +149,7 @@
     <Compile Include="Processors\MigrationProcessorFactory.cs" />
     <Compile Include="Processors\MySql\MySqlProcessor.cs" />
     <Compile Include="Processors\MySql\MySqlProcessorFactory.cs" />
-<<<<<<< HEAD
-=======
     <Compile Include="Processors\Oracle\OracleFactory.cs" />
->>>>>>> 12f272c3
     <Compile Include="Processors\Oracle\OracleProcessor.cs" />
     <Compile Include="Processors\Oracle\OracleProcessorFactory.cs" />
     <Compile Include="Processors\ProcessorFactory.cs" />
