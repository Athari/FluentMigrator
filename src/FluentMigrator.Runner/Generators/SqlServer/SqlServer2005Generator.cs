<<<<<<< HEAD
﻿#region License
// 
// Copyright (c) 2010, Nathan Brown
// 
// Licensed under the Apache License, Version 2.0 (the "License");
// you may not use this file except in compliance with the License.
// You may obtain a copy of the License at
//
//   http://www.apache.org/licenses/LICENSE-2.0
//
// Unless required by applicable law or agreed to in writing, software
// distributed under the License is distributed on an "AS IS" BASIS,
// WITHOUT WARRANTIES OR CONDITIONS OF ANY KIND, either express or implied.
// See the License for the specific language governing permissions and
// limitations under the License.
//
#endregion

namespace FluentMigrator.Runner.Generators.SqlServer
{
    using System;
    using FluentMigrator.Expressions;
    using FluentMigrator.Model;
    using System.Linq;
    using System.Collections.Generic;

    public class SqlServer2005Generator : SqlServer2000Generator
    {

        public SqlServer2005Generator()
            : base(new SqlServerColumn(new SqlServer2005TypeMap()))
        {
        }

        protected SqlServer2005Generator(IColumn column)
            : base(column)
        {
        }


        public override string CreateTable { get { return "{0} ({1})"; } }
        public override string DropTable { get { return "{0}"; } }

        public override string AddColumn { get { return "{0} ADD {1}"; } }

        public override string AlterColumn { get { return "{0} ALTER COLUMN {1}"; } }

        public override string RenameColumn { get { return "{0}.{1}', '{2}'"; } }
        public override string RenameTable { get { return "{0}', '{1}'"; } }

        public override string CreateIndex { get { return "CREATE {0}{1}INDEX {2} ON {3}.{4} ({5})"; } }
        public override string DropIndex { get { return "DROP INDEX {0} ON {1}.{2}"; } }

        public override string InsertData { get { return "INSERT INTO {0}.{1} ({2}) VALUES ({3})"; } }
        public override string UpdateData { get { return "{0} SET {1} WHERE {2}"; } }
        public override string DeleteData { get { return "DELETE FROM {0}.{1} WHERE {2}"; } }
        public override string IdentityInsert { get { return "SET IDENTITY_INSERT {0}.{1} {2}"; } }

        public override string CreateConstraint { get { return "ALTER TABLE {0}.{1} ADD CONSTRAINT {2} FOREIGN KEY ({3}) REFERENCES {4}.{5} ({6}){7}{8}"; } }
        public override string DeleteConstraint { get { return "{0} DROP CONSTRAINT {1}"; } }

        public override string Generate(CreateTableExpression expression)
        {
            return string.Format("CREATE TABLE {0}.{1}", Quoter.QuoteSchemaName(expression.SchemaName), base.Generate(expression));
        }

        public override string Generate(DeleteTableExpression expression)
        {
            return string.Format("DROP TABLE {0}.{1}", Quoter.QuoteSchemaName(expression.SchemaName), base.Generate(expression));
        }

        public override string Generate(CreateColumnExpression expression)
        {
            return string.Format("ALTER TABLE {0}.{1}", Quoter.QuoteSchemaName(expression.SchemaName), base.Generate(expression));
        }

        public override string Generate(AlterColumnExpression expression)
        {
            return string.Format("ALTER TABLE {0}.{1}", Quoter.QuoteSchemaName(expression.SchemaName), base.Generate(expression));
        }

        public override string Generate(RenameColumnExpression expression)
        {
            return string.Format("sp_rename '{0}.{1}", Quoter.QuoteSchemaName(expression.SchemaName), base.Generate(expression));
        }

        public override string Generate(RenameTableExpression expression)
        {
            return string.Format("sp_rename '{0}.{1}", Quoter.QuoteSchemaName(expression.SchemaName), base.Generate(expression));
        }

        public override string Generate(UpdateDataExpression expression)
        {
            return string.Format("UPDATE {0}.{1}", Quoter.QuoteSchemaName(expression.SchemaName), base.Generate(expression));
        }

        public override string Generate(DeleteDataExpression expression)
        {
            var deleteItems = new List<string>();


            if (expression.IsAllRows)
            {
                deleteItems.Add(string.Format(DeleteData, Quoter.QuoteSchemaName(expression.SchemaName), Quoter.QuoteTableName(expression.TableName), "1 = 1"));
            }
            else
            {
                foreach (var row in expression.Rows)
                {
                    var whereClauses = new List<string>();
                    foreach (KeyValuePair<string, object> item in row)
                    {
                        whereClauses.Add(string.Format("{0} {1} {2}", Quoter.QuoteColumnName(item.Key), item.Value == null ? "IS" : "=", Quoter.QuoteValue(item.Value)));
                    }

                    deleteItems.Add(string.Format(DeleteData, Quoter.QuoteSchemaName(expression.SchemaName), Quoter.QuoteTableName(expression.TableName), String.Join(" AND ", whereClauses.ToArray())));
                }
            }

            return String.Join("; ", deleteItems.ToArray());
        }

        public override string Generate(DeleteForeignKeyExpression expression)
        {
            return string.Format("ALTER TABLE {0}.{1}", Quoter.QuoteSchemaName(expression.ForeignKey.ForeignTableSchema), base.Generate(expression));
        }

        public override string Generate(InsertDataExpression expression)
        {
            List<string> columnNames = new List<string>();
            List<string> columnValues = new List<string>();
            List<string> insertStrings = new List<string>();

            if (IsUsingIdentityInsert(expression))
            {
                insertStrings.Add(string.Format(IdentityInsert,
                            Quoter.QuoteSchemaName(expression.SchemaName),
                            Quoter.QuoteTableName(expression.TableName),
                            "ON"));
            }

            foreach (InsertionDataDefinition row in expression.Rows)
            {
                columnNames.Clear();
                columnValues.Clear();
                foreach (KeyValuePair<string, object> item in row)
                {
                    columnNames.Add(Quoter.QuoteColumnName(item.Key));
                    columnValues.Add(Quoter.QuoteValue(item.Value));
                }

                string columns = String.Join(", ", columnNames.ToArray());
                string values = String.Join(", ", columnValues.ToArray());
                insertStrings.Add(String.Format(InsertData
                    , Quoter.QuoteSchemaName(expression.SchemaName)
                    , Quoter.QuoteTableName(expression.TableName)
                    , columns
                    , values));
            }

            if (IsUsingIdentityInsert(expression))
            {
                insertStrings.Add(string.Format(IdentityInsert,
                            Quoter.QuoteSchemaName(expression.SchemaName),
                            Quoter.QuoteTableName(expression.TableName),
                            "OFF"));
            }

            return String.Join("; ", insertStrings.ToArray());
        }


        public override string Generate(CreateForeignKeyExpression expression)
        {
            if (expression.ForeignKey.PrimaryColumns.Count != expression.ForeignKey.ForeignColumns.Count)
            {
                throw new ArgumentException("Number of primary columns and secondary columns must be equal");
            }

            List<string> primaryColumns = new List<string>();
            List<string> foreignColumns = new List<string>();
            foreach (var column in expression.ForeignKey.PrimaryColumns)
            {
                primaryColumns.Add(Quoter.QuoteColumnName(column));
            }

            foreach (var column in expression.ForeignKey.ForeignColumns)
            {
                foreignColumns.Add(Quoter.QuoteColumnName(column));
            }
            return string.Format(
                CreateConstraint,
                Quoter.QuoteSchemaName(expression.ForeignKey.ForeignTableSchema),
                Quoter.QuoteTableName(expression.ForeignKey.ForeignTable),
                Quoter.QuoteColumnName(expression.ForeignKey.Name),
                String.Join(", ", foreignColumns.ToArray()),
                Quoter.QuoteSchemaName(expression.ForeignKey.PrimaryTableSchema),
                Quoter.QuoteTableName(expression.ForeignKey.PrimaryTable),
                String.Join(", ", primaryColumns.ToArray()),
                FormatCascade("DELETE", expression.ForeignKey.OnDelete),
                FormatCascade("UPDATE", expression.ForeignKey.OnUpdate)
                );
        }

        public override string Generate(CreateIndexExpression expression)
        {

            string[] indexColumns = new string[expression.Index.Columns.Count];
            IndexColumnDefinition columnDef;


            for (int i = 0; i < expression.Index.Columns.Count; i++)
            {
                columnDef = expression.Index.Columns.ElementAt(i);
                if (columnDef.Direction == Direction.Ascending)
                {
                    indexColumns[i] = Quoter.QuoteColumnName(columnDef.Name) + " ASC";
                }
                else
                {
                    indexColumns[i] = Quoter.QuoteColumnName(columnDef.Name) + " DESC";
                }
            }

            return String.Format(CreateIndex
                , GetUniqueString(expression)
                , GetClusterTypeString(expression)
                , Quoter.QuoteIndexName(expression.Index.Name)
                , Quoter.QuoteSchemaName(expression.Index.SchemaName)
                , Quoter.QuoteTableName(expression.Index.TableName)
                , String.Join(", ", indexColumns));
        }

        public override string Generate(DeleteIndexExpression expression)
        {
            return String.Format(DropIndex, Quoter.QuoteIndexName(expression.Index.Name), Quoter.QuoteSchemaName(expression.Index.SchemaName), Quoter.QuoteTableName(expression.Index.TableName));
        }

        public override string Generate(DeleteColumnExpression expression)
        {
            // before we drop a column, we have to drop any default value constraints in SQL Server
            const string sql = @"
            DECLARE @default sysname, @sql nvarchar(max);

            -- get name of default constraint
            SELECT @default = name
            FROM sys.default_constraints 
            WHERE parent_object_id = object_id('{2}.{0}')
            AND type = 'D'
            AND parent_column_id = (
                SELECT column_id 
                FROM sys.columns 
                WHERE object_id = object_id('{2}.{0}')
                AND name = '{3}'
            );

            -- create alter table command as string and run it
            SET @sql = N'ALTER TABLE {2}.{0} DROP CONSTRAINT ' + @default;
            EXEC sp_executesql @sql;

            -- now we can finally drop column
            ALTER TABLE {2}.{0} DROP COLUMN {1};";

            return String.Format(sql,
              Quoter.QuoteTableName(expression.TableName),
              Quoter.QuoteColumnName(expression.ColumnName),
              Quoter.QuoteSchemaName(expression.SchemaName),
              expression.ColumnName);
        }

        public override string Generate(AlterDefaultConstraintExpression expression)
        {
            const string sql =
                @"
            DECLARE @default sysname, @sql nvarchar(max);

            -- get name of default constraint
            SELECT @default = name
            FROM sys.default_constraints 
            WHERE parent_object_id = object_id('{3}.{0}')
            AND type = 'D'
            AND parent_column_id = (
                SELECT column_id 
                FROM sys.columns 
                WHERE object_id = object_id('{3}.{0}')
                AND name = '{4}'
            );

            -- create alter table command to drop contraint as string and run it
            SET @sql = N'ALTER TABLE {3}.{0} DROP CONSTRAINT ' + @default;
            EXEC sp_executesql @sql;

            -- create alter table command to create new default constraint as string and run it
            SET @sql = N'ALTER TABLE {3}.{0} WITH NOCHECK ADD CONSTRAINT [' + @default + '] DEFAULT({2}) FOR {1}';
            EXEC sp_executesql @sql;";

            return String.Format(sql,
              Quoter.QuoteTableName(expression.TableName),
              Quoter.QuoteColumnName(expression.ColumnName),
              Quoter.QuoteValue(expression.DefaultValue),
              Quoter.QuoteSchemaName(expression.SchemaName),
              expression.ColumnName);
        }






        public override string Generate(CreateSchemaExpression expression)
        {
            return String.Format(CreateSchema, Quoter.QuoteSchemaName(expression.SchemaName));
        }

        public override string Generate(DeleteSchemaExpression expression)
        {
            return String.Format(DropSchema, Quoter.QuoteSchemaName(expression.SchemaName));
        }

        public override string Generate(AlterSchemaExpression expression)
        {
            return String.Format(AlterSchema, Quoter.QuoteSchemaName(expression.DestinationSchemaName), Quoter.QuoteSchemaName(expression.SourceSchemaName), Quoter.QuoteTableName(expression.TableName));
        }
    }
}
=======
﻿#region License
// 
// Copyright (c) 2010, Nathan Brown
// 
// Licensed under the Apache License, Version 2.0 (the "License");
// you may not use this file except in compliance with the License.
// You may obtain a copy of the License at
//
//   http://www.apache.org/licenses/LICENSE-2.0
//
// Unless required by applicable law or agreed to in writing, software
// distributed under the License is distributed on an "AS IS" BASIS,
// WITHOUT WARRANTIES OR CONDITIONS OF ANY KIND, either express or implied.
// See the License for the specific language governing permissions and
// limitations under the License.
//
#endregion



namespace FluentMigrator.Runner.Generators.SqlServer
{
    using System;
    using FluentMigrator.Expressions;
    using FluentMigrator.Model;
    using System.Linq;
    using System.Collections.Generic;

	public class SqlServer2005Generator : SqlServer2000Generator
	{
		public SqlServer2005Generator() : base(new SqlServerColumn(new SqlServer2005TypeMap()))		{
		}

		protected SqlServer2005Generator(IColumn column) : base(column)
		{
		}


        public override string CreateTable { get { return "{0} ({1})"; } }
        public override string DropTable { get { return "{0}"; } }

        public override string AddColumn { get { return "{0} ADD {1}"; } }

        public override string AlterColumn { get { return "{0} ALTER COLUMN {1}"; } }

        public override string RenameColumn { get { return "{0}.{1}', '{2}'"; } }
        public override string RenameTable { get { return "{0}', '{1}'"; } }

        public override string CreateIndex { get { return "CREATE {0}{1}INDEX {2} ON {3}.{4} ({5})"; } }
        public override string DropIndex { get { return "DROP INDEX {0} ON {1}.{2}"; } }

        public override string InsertData { get { return "INSERT INTO {0}.{1} ({2}) VALUES ({3})"; } }
        public override string UpdateData { get { return "{0} SET {1} WHERE {2}"; } }
        public override string DeleteData { get { return "DELETE FROM {0}.{1} WHERE {2}"; } }

        public override string CreateForeignKeyConstraint { get { return "ALTER TABLE {0}.{1} ADD CONSTRAINT {2} FOREIGN KEY ({3}) REFERENCES {4}.{5} ({6}){7}{8}"; } }
        public override string DeleteConstraint { get { return "{0} DROP CONSTRAINT {1}"; } }

        public override string CreateConstraint { get { return "{0} ADD CONSTRAINT {1} {2} ({3})"; } }

        public override string Generate(CreateTableExpression expression)
        {
            return string.Format("CREATE TABLE {0}.{1}",Quoter.QuoteSchemaName(expression.SchemaName), base.Generate(expression));
        }

        public override string Generate(DeleteTableExpression expression)
        {
            return string.Format("DROP TABLE {0}.{1}", Quoter.QuoteSchemaName(expression.SchemaName), base.Generate(expression));
        }

        public override string Generate(CreateColumnExpression expression)
        {
            return string.Format("ALTER TABLE {0}.{1}", Quoter.QuoteSchemaName(expression.SchemaName), base.Generate(expression));
        }

        public override string Generate(AlterColumnExpression expression)
        {
            return string.Format("ALTER TABLE {0}.{1}", Quoter.QuoteSchemaName(expression.SchemaName), base.Generate(expression));
        }

        public override string Generate(RenameColumnExpression expression)
        {
            return string.Format("sp_rename '{0}.{1}", Quoter.QuoteSchemaName(expression.SchemaName), base.Generate(expression));
        }

        public override string Generate(RenameTableExpression expression)
        {
            return string.Format("sp_rename '{0}.{1}", Quoter.QuoteSchemaName(expression.SchemaName), base.Generate(expression));
        }

        public override string Generate(UpdateDataExpression expression)
        {
            return string.Format("UPDATE {0}.{1}", Quoter.QuoteSchemaName(expression.SchemaName), base.Generate(expression));
        }

        public override string Generate(DeleteDataExpression expression)
        {
            var deleteItems = new List<string>();


            if (expression.IsAllRows)
            {
                deleteItems.Add(string.Format(DeleteData, Quoter.QuoteSchemaName(expression.SchemaName), Quoter.QuoteTableName(expression.TableName), "1 = 1"));
            }
            else
            {
                foreach (var row in expression.Rows)
                {
                    var whereClauses = new List<string>();
                    foreach (KeyValuePair<string, object> item in row)
                    {
                        whereClauses.Add(string.Format("{0} {1} {2}", Quoter.QuoteColumnName(item.Key), item.Value == null ? "IS" : "=", Quoter.QuoteValue(item.Value)));
                    }

                    deleteItems.Add(string.Format(DeleteData, Quoter.QuoteSchemaName(expression.SchemaName), Quoter.QuoteTableName(expression.TableName), String.Join(" AND ", whereClauses.ToArray())));
                }
            }

            return String.Join("; ", deleteItems.ToArray());
        }

        public override string Generate(DeleteForeignKeyExpression expression)
        {
            return string.Format("ALTER TABLE {0}.{1}", Quoter.QuoteSchemaName(expression.ForeignKey.ForeignTableSchema), base.Generate(expression));
        }

        public override string Generate(InsertDataExpression expression)
        {
            List<string> columnNames = new List<string>();
            List<string> columnValues = new List<string>();
            List<string> insertStrings = new List<string>();

            foreach (InsertionDataDefinition row in expression.Rows)
            {
                columnNames.Clear();
                columnValues.Clear();
                foreach (KeyValuePair<string, object> item in row)
                {
                    columnNames.Add(Quoter.QuoteColumnName(item.Key));
                    columnValues.Add(Quoter.QuoteValue(item.Value));
                }

                string columns = String.Join(", ", columnNames.ToArray());
                string values = String.Join(", ", columnValues.ToArray());
                insertStrings.Add(String.Format(InsertData
                    , Quoter.QuoteSchemaName(expression.SchemaName)
                    ,Quoter.QuoteTableName(expression.TableName)
                    , columns
                    , values));
            }
            return String.Join("; ", insertStrings.ToArray());
        }

        
        public override string Generate(CreateForeignKeyExpression expression)
        {
            if (expression.ForeignKey.PrimaryColumns.Count != expression.ForeignKey.ForeignColumns.Count)
            {
                throw new ArgumentException("Number of primary columns and secondary columns must be equal");
            }

            List<string> primaryColumns = new List<string>();
            List<string> foreignColumns = new List<string>();
            foreach (var column in expression.ForeignKey.PrimaryColumns)
            {
                primaryColumns.Add(Quoter.QuoteColumnName(column));
            }

            foreach (var column in expression.ForeignKey.ForeignColumns)
            {
                foreignColumns.Add(Quoter.QuoteColumnName(column));
            }
            return string.Format(
                CreateForeignKeyConstraint,
                Quoter.QuoteSchemaName(expression.ForeignKey.ForeignTableSchema),
                Quoter.QuoteTableName(expression.ForeignKey.ForeignTable),
                Quoter.QuoteColumnName(expression.ForeignKey.Name),
                String.Join(", ", foreignColumns.ToArray()),
                Quoter.QuoteSchemaName(expression.ForeignKey.PrimaryTableSchema),
                Quoter.QuoteTableName(expression.ForeignKey.PrimaryTable),
                String.Join(", ", primaryColumns.ToArray()),
                FormatCascade("DELETE", expression.ForeignKey.OnDelete),
                FormatCascade("UPDATE", expression.ForeignKey.OnUpdate)
                );
        }

        public override string Generate(CreateIndexExpression expression)
        {

            string[] indexColumns = new string[expression.Index.Columns.Count];
            IndexColumnDefinition columnDef;


            for (int i = 0; i < expression.Index.Columns.Count; i++)
            {
                columnDef = expression.Index.Columns.ElementAt(i);
                if (columnDef.Direction == Direction.Ascending)
                {
                    indexColumns[i] = Quoter.QuoteColumnName(columnDef.Name) + " ASC";
                }
                else
                {
                    indexColumns[i] = Quoter.QuoteColumnName(columnDef.Name) + " DESC";
                }
            }

            return String.Format(CreateIndex
                , GetUniqueString(expression)
                , GetClusterTypeString(expression)
                , Quoter.QuoteIndexName(expression.Index.Name)
                , Quoter.QuoteSchemaName(expression.Index.SchemaName)
                , Quoter.QuoteTableName(expression.Index.TableName)
                , String.Join(", ", indexColumns));
        }

        public override string Generate(DeleteIndexExpression expression)
        {
            return String.Format(DropIndex, Quoter.QuoteIndexName(expression.Index.Name),Quoter.QuoteSchemaName(expression.Index.SchemaName), Quoter.QuoteTableName(expression.Index.TableName));
        }

        public override string Generate(DeleteColumnExpression expression)
        {
            // before we drop a column, we have to drop any default value constraints in SQL Server
            const string sql = @"
			DECLARE @default sysname, @sql nvarchar(max);

			-- get name of default constraint
			SELECT @default = name
			FROM sys.default_constraints 
			WHERE parent_object_id = object_id('{2}.{0}')
			AND type = 'D'
			AND parent_column_id = (
				SELECT column_id 
				FROM sys.columns 
				WHERE object_id = object_id('{2}.{0}')
				AND name = '{3}'
			);

			-- create alter table command as string and run it
			SET @sql = N'ALTER TABLE {2}.{0} DROP CONSTRAINT ' + @default;
			EXEC sp_executesql @sql;

			-- now we can finally drop column
			ALTER TABLE {2}.{0} DROP COLUMN {1};";

            return String.Format(sql, 
              Quoter.QuoteTableName(expression.TableName), 
              Quoter.QuoteColumnName(expression.ColumnName), 
              Quoter.QuoteSchemaName(expression.SchemaName),
              expression.ColumnName);
        }

        public override string Generate(AlterDefaultConstraintExpression expression)
        {
            const string sql =
                @"
			DECLARE @default sysname, @sql nvarchar(max);

			-- get name of default constraint
			SELECT @default = name
			FROM sys.default_constraints 
			WHERE parent_object_id = object_id('{3}.{0}')
			AND type = 'D'
			AND parent_column_id = (
				SELECT column_id 
				FROM sys.columns 
				WHERE object_id = object_id('{3}.{0}')
				AND name = '{4}'
			);

			-- create alter table command to drop contraint as string and run it
			SET @sql = N'ALTER TABLE {3}.{0} DROP CONSTRAINT ' + @default;
			EXEC sp_executesql @sql;

			-- create alter table command to create new default constraint as string and run it
			SET @sql = N'ALTER TABLE {3}.{0} WITH NOCHECK ADD CONSTRAINT [' + @default + '] DEFAULT({2}) FOR {1}';
			EXEC sp_executesql @sql;";

            return String.Format(sql, 
              Quoter.QuoteTableName(expression.TableName), 
              Quoter.QuoteColumnName(expression.ColumnName), 
              Quoter.QuoteValue(expression.DefaultValue),
              Quoter.QuoteSchemaName(expression.SchemaName),
              expression.ColumnName);
        }

        public override string Generate(CreateConstraintExpression expression)
        {
            return string.Format("ALTER TABLE {0}.{1}", Quoter.QuoteSchemaName(expression.Constraint.SchemaName), base.Generate(expression));
        }

        public override string Generate(DeleteConstraintExpression expression)
        {
            return string.Format("ALTER TABLE {0}.{1}", Quoter.QuoteSchemaName(expression.Constraint.SchemaName), base.Generate(expression));
        }
        

		public override string Generate(CreateSchemaExpression expression)
		{
			return String.Format(CreateSchema, Quoter.QuoteSchemaName(expression.SchemaName));
		}

		public override string Generate(DeleteSchemaExpression expression)
		{
			return String.Format(DropSchema, Quoter.QuoteSchemaName(expression.SchemaName));
		}

        public override string Generate( AlterSchemaExpression expression )
        {
            return String.Format(AlterSchema, Quoter.QuoteSchemaName(expression.DestinationSchemaName), Quoter.QuoteSchemaName(expression.SourceSchemaName), Quoter.QuoteTableName(expression.TableName));
        }
	}
}
>>>>>>> 13331b17
<|MERGE_RESOLUTION|>--- conflicted
+++ resolved
@@ -1,641 +1,332 @@
-<<<<<<< HEAD
-﻿#region License
-// 
-// Copyright (c) 2010, Nathan Brown
-// 
-// Licensed under the Apache License, Version 2.0 (the "License");
-// you may not use this file except in compliance with the License.
-// You may obtain a copy of the License at
-//
-//   http://www.apache.org/licenses/LICENSE-2.0
-//
-// Unless required by applicable law or agreed to in writing, software
-// distributed under the License is distributed on an "AS IS" BASIS,
-// WITHOUT WARRANTIES OR CONDITIONS OF ANY KIND, either express or implied.
-// See the License for the specific language governing permissions and
-// limitations under the License.
-//
-#endregion
-
-namespace FluentMigrator.Runner.Generators.SqlServer
-{
-    using System;
-    using FluentMigrator.Expressions;
-    using FluentMigrator.Model;
-    using System.Linq;
-    using System.Collections.Generic;
-
-    public class SqlServer2005Generator : SqlServer2000Generator
-    {
-
-        public SqlServer2005Generator()
-            : base(new SqlServerColumn(new SqlServer2005TypeMap()))
-        {
-        }
-
-        protected SqlServer2005Generator(IColumn column)
-            : base(column)
-        {
-        }
-
-
-        public override string CreateTable { get { return "{0} ({1})"; } }
-        public override string DropTable { get { return "{0}"; } }
-
-        public override string AddColumn { get { return "{0} ADD {1}"; } }
-
-        public override string AlterColumn { get { return "{0} ALTER COLUMN {1}"; } }
-
-        public override string RenameColumn { get { return "{0}.{1}', '{2}'"; } }
-        public override string RenameTable { get { return "{0}', '{1}'"; } }
-
-        public override string CreateIndex { get { return "CREATE {0}{1}INDEX {2} ON {3}.{4} ({5})"; } }
-        public override string DropIndex { get { return "DROP INDEX {0} ON {1}.{2}"; } }
-
-        public override string InsertData { get { return "INSERT INTO {0}.{1} ({2}) VALUES ({3})"; } }
-        public override string UpdateData { get { return "{0} SET {1} WHERE {2}"; } }
-        public override string DeleteData { get { return "DELETE FROM {0}.{1} WHERE {2}"; } }
-        public override string IdentityInsert { get { return "SET IDENTITY_INSERT {0}.{1} {2}"; } }
-
-        public override string CreateConstraint { get { return "ALTER TABLE {0}.{1} ADD CONSTRAINT {2} FOREIGN KEY ({3}) REFERENCES {4}.{5} ({6}){7}{8}"; } }
-        public override string DeleteConstraint { get { return "{0} DROP CONSTRAINT {1}"; } }
-
-        public override string Generate(CreateTableExpression expression)
-        {
-            return string.Format("CREATE TABLE {0}.{1}", Quoter.QuoteSchemaName(expression.SchemaName), base.Generate(expression));
-        }
-
-        public override string Generate(DeleteTableExpression expression)
-        {
-            return string.Format("DROP TABLE {0}.{1}", Quoter.QuoteSchemaName(expression.SchemaName), base.Generate(expression));
-        }
-
-        public override string Generate(CreateColumnExpression expression)
-        {
-            return string.Format("ALTER TABLE {0}.{1}", Quoter.QuoteSchemaName(expression.SchemaName), base.Generate(expression));
-        }
-
-        public override string Generate(AlterColumnExpression expression)
-        {
-            return string.Format("ALTER TABLE {0}.{1}", Quoter.QuoteSchemaName(expression.SchemaName), base.Generate(expression));
-        }
-
-        public override string Generate(RenameColumnExpression expression)
-        {
-            return string.Format("sp_rename '{0}.{1}", Quoter.QuoteSchemaName(expression.SchemaName), base.Generate(expression));
-        }
-
-        public override string Generate(RenameTableExpression expression)
-        {
-            return string.Format("sp_rename '{0}.{1}", Quoter.QuoteSchemaName(expression.SchemaName), base.Generate(expression));
-        }
-
-        public override string Generate(UpdateDataExpression expression)
-        {
-            return string.Format("UPDATE {0}.{1}", Quoter.QuoteSchemaName(expression.SchemaName), base.Generate(expression));
-        }
-
-        public override string Generate(DeleteDataExpression expression)
-        {
-            var deleteItems = new List<string>();
-
-
-            if (expression.IsAllRows)
-            {
-                deleteItems.Add(string.Format(DeleteData, Quoter.QuoteSchemaName(expression.SchemaName), Quoter.QuoteTableName(expression.TableName), "1 = 1"));
-            }
-            else
-            {
-                foreach (var row in expression.Rows)
-                {
-                    var whereClauses = new List<string>();
-                    foreach (KeyValuePair<string, object> item in row)
-                    {
-                        whereClauses.Add(string.Format("{0} {1} {2}", Quoter.QuoteColumnName(item.Key), item.Value == null ? "IS" : "=", Quoter.QuoteValue(item.Value)));
-                    }
-
-                    deleteItems.Add(string.Format(DeleteData, Quoter.QuoteSchemaName(expression.SchemaName), Quoter.QuoteTableName(expression.TableName), String.Join(" AND ", whereClauses.ToArray())));
-                }
-            }
-
-            return String.Join("; ", deleteItems.ToArray());
-        }
-
-        public override string Generate(DeleteForeignKeyExpression expression)
-        {
-            return string.Format("ALTER TABLE {0}.{1}", Quoter.QuoteSchemaName(expression.ForeignKey.ForeignTableSchema), base.Generate(expression));
-        }
-
-        public override string Generate(InsertDataExpression expression)
-        {
-            List<string> columnNames = new List<string>();
-            List<string> columnValues = new List<string>();
-            List<string> insertStrings = new List<string>();
-
-            if (IsUsingIdentityInsert(expression))
-            {
-                insertStrings.Add(string.Format(IdentityInsert,
-                            Quoter.QuoteSchemaName(expression.SchemaName),
-                            Quoter.QuoteTableName(expression.TableName),
-                            "ON"));
-            }
-
-            foreach (InsertionDataDefinition row in expression.Rows)
-            {
-                columnNames.Clear();
-                columnValues.Clear();
-                foreach (KeyValuePair<string, object> item in row)
-                {
-                    columnNames.Add(Quoter.QuoteColumnName(item.Key));
-                    columnValues.Add(Quoter.QuoteValue(item.Value));
-                }
-
-                string columns = String.Join(", ", columnNames.ToArray());
-                string values = String.Join(", ", columnValues.ToArray());
-                insertStrings.Add(String.Format(InsertData
-                    , Quoter.QuoteSchemaName(expression.SchemaName)
-                    , Quoter.QuoteTableName(expression.TableName)
-                    , columns
-                    , values));
-            }
-
-            if (IsUsingIdentityInsert(expression))
-            {
-                insertStrings.Add(string.Format(IdentityInsert,
-                            Quoter.QuoteSchemaName(expression.SchemaName),
-                            Quoter.QuoteTableName(expression.TableName),
-                            "OFF"));
-            }
-
-            return String.Join("; ", insertStrings.ToArray());
-        }
-
-
-        public override string Generate(CreateForeignKeyExpression expression)
-        {
-            if (expression.ForeignKey.PrimaryColumns.Count != expression.ForeignKey.ForeignColumns.Count)
-            {
-                throw new ArgumentException("Number of primary columns and secondary columns must be equal");
-            }
-
-            List<string> primaryColumns = new List<string>();
-            List<string> foreignColumns = new List<string>();
-            foreach (var column in expression.ForeignKey.PrimaryColumns)
-            {
-                primaryColumns.Add(Quoter.QuoteColumnName(column));
-            }
-
-            foreach (var column in expression.ForeignKey.ForeignColumns)
-            {
-                foreignColumns.Add(Quoter.QuoteColumnName(column));
-            }
-            return string.Format(
-                CreateConstraint,
-                Quoter.QuoteSchemaName(expression.ForeignKey.ForeignTableSchema),
-                Quoter.QuoteTableName(expression.ForeignKey.ForeignTable),
-                Quoter.QuoteColumnName(expression.ForeignKey.Name),
-                String.Join(", ", foreignColumns.ToArray()),
-                Quoter.QuoteSchemaName(expression.ForeignKey.PrimaryTableSchema),
-                Quoter.QuoteTableName(expression.ForeignKey.PrimaryTable),
-                String.Join(", ", primaryColumns.ToArray()),
-                FormatCascade("DELETE", expression.ForeignKey.OnDelete),
-                FormatCascade("UPDATE", expression.ForeignKey.OnUpdate)
-                );
-        }
-
-        public override string Generate(CreateIndexExpression expression)
-        {
-
-            string[] indexColumns = new string[expression.Index.Columns.Count];
-            IndexColumnDefinition columnDef;
-
-
-            for (int i = 0; i < expression.Index.Columns.Count; i++)
-            {
-                columnDef = expression.Index.Columns.ElementAt(i);
-                if (columnDef.Direction == Direction.Ascending)
-                {
-                    indexColumns[i] = Quoter.QuoteColumnName(columnDef.Name) + " ASC";
-                }
-                else
-                {
-                    indexColumns[i] = Quoter.QuoteColumnName(columnDef.Name) + " DESC";
-                }
-            }
-
-            return String.Format(CreateIndex
-                , GetUniqueString(expression)
-                , GetClusterTypeString(expression)
-                , Quoter.QuoteIndexName(expression.Index.Name)
-                , Quoter.QuoteSchemaName(expression.Index.SchemaName)
-                , Quoter.QuoteTableName(expression.Index.TableName)
-                , String.Join(", ", indexColumns));
-        }
-
-        public override string Generate(DeleteIndexExpression expression)
-        {
-            return String.Format(DropIndex, Quoter.QuoteIndexName(expression.Index.Name), Quoter.QuoteSchemaName(expression.Index.SchemaName), Quoter.QuoteTableName(expression.Index.TableName));
-        }
-
-        public override string Generate(DeleteColumnExpression expression)
-        {
-            // before we drop a column, we have to drop any default value constraints in SQL Server
-            const string sql = @"
-            DECLARE @default sysname, @sql nvarchar(max);
-
-            -- get name of default constraint
-            SELECT @default = name
-            FROM sys.default_constraints 
-            WHERE parent_object_id = object_id('{2}.{0}')
-            AND type = 'D'
-            AND parent_column_id = (
-                SELECT column_id 
-                FROM sys.columns 
-                WHERE object_id = object_id('{2}.{0}')
-                AND name = '{3}'
-            );
-
-            -- create alter table command as string and run it
-            SET @sql = N'ALTER TABLE {2}.{0} DROP CONSTRAINT ' + @default;
-            EXEC sp_executesql @sql;
-
-            -- now we can finally drop column
-            ALTER TABLE {2}.{0} DROP COLUMN {1};";
-
-            return String.Format(sql,
-              Quoter.QuoteTableName(expression.TableName),
-              Quoter.QuoteColumnName(expression.ColumnName),
-              Quoter.QuoteSchemaName(expression.SchemaName),
-              expression.ColumnName);
-        }
-
-        public override string Generate(AlterDefaultConstraintExpression expression)
-        {
-            const string sql =
-                @"
-            DECLARE @default sysname, @sql nvarchar(max);
-
-            -- get name of default constraint
-            SELECT @default = name
-            FROM sys.default_constraints 
-            WHERE parent_object_id = object_id('{3}.{0}')
-            AND type = 'D'
-            AND parent_column_id = (
-                SELECT column_id 
-                FROM sys.columns 
-                WHERE object_id = object_id('{3}.{0}')
-                AND name = '{4}'
-            );
-
-            -- create alter table command to drop contraint as string and run it
-            SET @sql = N'ALTER TABLE {3}.{0} DROP CONSTRAINT ' + @default;
-            EXEC sp_executesql @sql;
-
-            -- create alter table command to create new default constraint as string and run it
-            SET @sql = N'ALTER TABLE {3}.{0} WITH NOCHECK ADD CONSTRAINT [' + @default + '] DEFAULT({2}) FOR {1}';
-            EXEC sp_executesql @sql;";
-
-            return String.Format(sql,
-              Quoter.QuoteTableName(expression.TableName),
-              Quoter.QuoteColumnName(expression.ColumnName),
-              Quoter.QuoteValue(expression.DefaultValue),
-              Quoter.QuoteSchemaName(expression.SchemaName),
-              expression.ColumnName);
-        }
-
-
-
-
-
-
-        public override string Generate(CreateSchemaExpression expression)
-        {
-            return String.Format(CreateSchema, Quoter.QuoteSchemaName(expression.SchemaName));
-        }
-
-        public override string Generate(DeleteSchemaExpression expression)
-        {
-            return String.Format(DropSchema, Quoter.QuoteSchemaName(expression.SchemaName));
-        }
-
-        public override string Generate(AlterSchemaExpression expression)
-        {
-            return String.Format(AlterSchema, Quoter.QuoteSchemaName(expression.DestinationSchemaName), Quoter.QuoteSchemaName(expression.SourceSchemaName), Quoter.QuoteTableName(expression.TableName));
-        }
-    }
-}
-=======
-﻿#region License
-// 
-// Copyright (c) 2010, Nathan Brown
-// 
-// Licensed under the Apache License, Version 2.0 (the "License");
-// you may not use this file except in compliance with the License.
-// You may obtain a copy of the License at
-//
-//   http://www.apache.org/licenses/LICENSE-2.0
-//
-// Unless required by applicable law or agreed to in writing, software
-// distributed under the License is distributed on an "AS IS" BASIS,
-// WITHOUT WARRANTIES OR CONDITIONS OF ANY KIND, either express or implied.
-// See the License for the specific language governing permissions and
-// limitations under the License.
-//
-#endregion
-
-
-
-namespace FluentMigrator.Runner.Generators.SqlServer
-{
-    using System;
-    using FluentMigrator.Expressions;
-    using FluentMigrator.Model;
-    using System.Linq;
-    using System.Collections.Generic;
-
-	public class SqlServer2005Generator : SqlServer2000Generator
-	{
-		public SqlServer2005Generator() : base(new SqlServerColumn(new SqlServer2005TypeMap()))		{
-		}
-
-		protected SqlServer2005Generator(IColumn column) : base(column)
-		{
-		}
-
-
-        public override string CreateTable { get { return "{0} ({1})"; } }
-        public override string DropTable { get { return "{0}"; } }
-
-        public override string AddColumn { get { return "{0} ADD {1}"; } }
-
-        public override string AlterColumn { get { return "{0} ALTER COLUMN {1}"; } }
-
-        public override string RenameColumn { get { return "{0}.{1}', '{2}'"; } }
-        public override string RenameTable { get { return "{0}', '{1}'"; } }
-
-        public override string CreateIndex { get { return "CREATE {0}{1}INDEX {2} ON {3}.{4} ({5})"; } }
-        public override string DropIndex { get { return "DROP INDEX {0} ON {1}.{2}"; } }
-
-        public override string InsertData { get { return "INSERT INTO {0}.{1} ({2}) VALUES ({3})"; } }
-        public override string UpdateData { get { return "{0} SET {1} WHERE {2}"; } }
-        public override string DeleteData { get { return "DELETE FROM {0}.{1} WHERE {2}"; } }
-
-        public override string CreateForeignKeyConstraint { get { return "ALTER TABLE {0}.{1} ADD CONSTRAINT {2} FOREIGN KEY ({3}) REFERENCES {4}.{5} ({6}){7}{8}"; } }
-        public override string DeleteConstraint { get { return "{0} DROP CONSTRAINT {1}"; } }
-
-        public override string CreateConstraint { get { return "{0} ADD CONSTRAINT {1} {2} ({3})"; } }
-
-        public override string Generate(CreateTableExpression expression)
-        {
-            return string.Format("CREATE TABLE {0}.{1}",Quoter.QuoteSchemaName(expression.SchemaName), base.Generate(expression));
-        }
-
-        public override string Generate(DeleteTableExpression expression)
-        {
-            return string.Format("DROP TABLE {0}.{1}", Quoter.QuoteSchemaName(expression.SchemaName), base.Generate(expression));
-        }
-
-        public override string Generate(CreateColumnExpression expression)
-        {
-            return string.Format("ALTER TABLE {0}.{1}", Quoter.QuoteSchemaName(expression.SchemaName), base.Generate(expression));
-        }
-
-        public override string Generate(AlterColumnExpression expression)
-        {
-            return string.Format("ALTER TABLE {0}.{1}", Quoter.QuoteSchemaName(expression.SchemaName), base.Generate(expression));
-        }
-
-        public override string Generate(RenameColumnExpression expression)
-        {
-            return string.Format("sp_rename '{0}.{1}", Quoter.QuoteSchemaName(expression.SchemaName), base.Generate(expression));
-        }
-
-        public override string Generate(RenameTableExpression expression)
-        {
-            return string.Format("sp_rename '{0}.{1}", Quoter.QuoteSchemaName(expression.SchemaName), base.Generate(expression));
-        }
-
-        public override string Generate(UpdateDataExpression expression)
-        {
-            return string.Format("UPDATE {0}.{1}", Quoter.QuoteSchemaName(expression.SchemaName), base.Generate(expression));
-        }
-
-        public override string Generate(DeleteDataExpression expression)
-        {
-            var deleteItems = new List<string>();
-
-
-            if (expression.IsAllRows)
-            {
-                deleteItems.Add(string.Format(DeleteData, Quoter.QuoteSchemaName(expression.SchemaName), Quoter.QuoteTableName(expression.TableName), "1 = 1"));
-            }
-            else
-            {
-                foreach (var row in expression.Rows)
-                {
-                    var whereClauses = new List<string>();
-                    foreach (KeyValuePair<string, object> item in row)
-                    {
-                        whereClauses.Add(string.Format("{0} {1} {2}", Quoter.QuoteColumnName(item.Key), item.Value == null ? "IS" : "=", Quoter.QuoteValue(item.Value)));
-                    }
-
-                    deleteItems.Add(string.Format(DeleteData, Quoter.QuoteSchemaName(expression.SchemaName), Quoter.QuoteTableName(expression.TableName), String.Join(" AND ", whereClauses.ToArray())));
-                }
-            }
-
-            return String.Join("; ", deleteItems.ToArray());
-        }
-
-        public override string Generate(DeleteForeignKeyExpression expression)
-        {
-            return string.Format("ALTER TABLE {0}.{1}", Quoter.QuoteSchemaName(expression.ForeignKey.ForeignTableSchema), base.Generate(expression));
-        }
-
-        public override string Generate(InsertDataExpression expression)
-        {
-            List<string> columnNames = new List<string>();
-            List<string> columnValues = new List<string>();
-            List<string> insertStrings = new List<string>();
-
-            foreach (InsertionDataDefinition row in expression.Rows)
-            {
-                columnNames.Clear();
-                columnValues.Clear();
-                foreach (KeyValuePair<string, object> item in row)
-                {
-                    columnNames.Add(Quoter.QuoteColumnName(item.Key));
-                    columnValues.Add(Quoter.QuoteValue(item.Value));
-                }
-
-                string columns = String.Join(", ", columnNames.ToArray());
-                string values = String.Join(", ", columnValues.ToArray());
-                insertStrings.Add(String.Format(InsertData
-                    , Quoter.QuoteSchemaName(expression.SchemaName)
-                    ,Quoter.QuoteTableName(expression.TableName)
-                    , columns
-                    , values));
-            }
-            return String.Join("; ", insertStrings.ToArray());
-        }
-
-        
-        public override string Generate(CreateForeignKeyExpression expression)
-        {
-            if (expression.ForeignKey.PrimaryColumns.Count != expression.ForeignKey.ForeignColumns.Count)
-            {
-                throw new ArgumentException("Number of primary columns and secondary columns must be equal");
-            }
-
-            List<string> primaryColumns = new List<string>();
-            List<string> foreignColumns = new List<string>();
-            foreach (var column in expression.ForeignKey.PrimaryColumns)
-            {
-                primaryColumns.Add(Quoter.QuoteColumnName(column));
-            }
-
-            foreach (var column in expression.ForeignKey.ForeignColumns)
-            {
-                foreignColumns.Add(Quoter.QuoteColumnName(column));
-            }
-            return string.Format(
-                CreateForeignKeyConstraint,
-                Quoter.QuoteSchemaName(expression.ForeignKey.ForeignTableSchema),
-                Quoter.QuoteTableName(expression.ForeignKey.ForeignTable),
-                Quoter.QuoteColumnName(expression.ForeignKey.Name),
-                String.Join(", ", foreignColumns.ToArray()),
-                Quoter.QuoteSchemaName(expression.ForeignKey.PrimaryTableSchema),
-                Quoter.QuoteTableName(expression.ForeignKey.PrimaryTable),
-                String.Join(", ", primaryColumns.ToArray()),
-                FormatCascade("DELETE", expression.ForeignKey.OnDelete),
-                FormatCascade("UPDATE", expression.ForeignKey.OnUpdate)
-                );
-        }
-
-        public override string Generate(CreateIndexExpression expression)
-        {
-
-            string[] indexColumns = new string[expression.Index.Columns.Count];
-            IndexColumnDefinition columnDef;
-
-
-            for (int i = 0; i < expression.Index.Columns.Count; i++)
-            {
-                columnDef = expression.Index.Columns.ElementAt(i);
-                if (columnDef.Direction == Direction.Ascending)
-                {
-                    indexColumns[i] = Quoter.QuoteColumnName(columnDef.Name) + " ASC";
-                }
-                else
-                {
-                    indexColumns[i] = Quoter.QuoteColumnName(columnDef.Name) + " DESC";
-                }
-            }
-
-            return String.Format(CreateIndex
-                , GetUniqueString(expression)
-                , GetClusterTypeString(expression)
-                , Quoter.QuoteIndexName(expression.Index.Name)
-                , Quoter.QuoteSchemaName(expression.Index.SchemaName)
-                , Quoter.QuoteTableName(expression.Index.TableName)
-                , String.Join(", ", indexColumns));
-        }
-
-        public override string Generate(DeleteIndexExpression expression)
-        {
-            return String.Format(DropIndex, Quoter.QuoteIndexName(expression.Index.Name),Quoter.QuoteSchemaName(expression.Index.SchemaName), Quoter.QuoteTableName(expression.Index.TableName));
-        }
-
-        public override string Generate(DeleteColumnExpression expression)
-        {
-            // before we drop a column, we have to drop any default value constraints in SQL Server
-            const string sql = @"
-			DECLARE @default sysname, @sql nvarchar(max);
-
-			-- get name of default constraint
-			SELECT @default = name
-			FROM sys.default_constraints 
-			WHERE parent_object_id = object_id('{2}.{0}')
-			AND type = 'D'
-			AND parent_column_id = (
-				SELECT column_id 
-				FROM sys.columns 
-				WHERE object_id = object_id('{2}.{0}')
-				AND name = '{3}'
-			);
-
-			-- create alter table command as string and run it
-			SET @sql = N'ALTER TABLE {2}.{0} DROP CONSTRAINT ' + @default;
-			EXEC sp_executesql @sql;
-
-			-- now we can finally drop column
-			ALTER TABLE {2}.{0} DROP COLUMN {1};";
-
-            return String.Format(sql, 
-              Quoter.QuoteTableName(expression.TableName), 
-              Quoter.QuoteColumnName(expression.ColumnName), 
-              Quoter.QuoteSchemaName(expression.SchemaName),
-              expression.ColumnName);
-        }
-
-        public override string Generate(AlterDefaultConstraintExpression expression)
-        {
-            const string sql =
-                @"
-			DECLARE @default sysname, @sql nvarchar(max);
-
-			-- get name of default constraint
-			SELECT @default = name
-			FROM sys.default_constraints 
-			WHERE parent_object_id = object_id('{3}.{0}')
-			AND type = 'D'
-			AND parent_column_id = (
-				SELECT column_id 
-				FROM sys.columns 
-				WHERE object_id = object_id('{3}.{0}')
-				AND name = '{4}'
-			);
-
-			-- create alter table command to drop contraint as string and run it
-			SET @sql = N'ALTER TABLE {3}.{0} DROP CONSTRAINT ' + @default;
-			EXEC sp_executesql @sql;
-
-			-- create alter table command to create new default constraint as string and run it
-			SET @sql = N'ALTER TABLE {3}.{0} WITH NOCHECK ADD CONSTRAINT [' + @default + '] DEFAULT({2}) FOR {1}';
-			EXEC sp_executesql @sql;";
-
-            return String.Format(sql, 
-              Quoter.QuoteTableName(expression.TableName), 
-              Quoter.QuoteColumnName(expression.ColumnName), 
-              Quoter.QuoteValue(expression.DefaultValue),
-              Quoter.QuoteSchemaName(expression.SchemaName),
-              expression.ColumnName);
-        }
-
-        public override string Generate(CreateConstraintExpression expression)
-        {
-            return string.Format("ALTER TABLE {0}.{1}", Quoter.QuoteSchemaName(expression.Constraint.SchemaName), base.Generate(expression));
-        }
-
-        public override string Generate(DeleteConstraintExpression expression)
-        {
-            return string.Format("ALTER TABLE {0}.{1}", Quoter.QuoteSchemaName(expression.Constraint.SchemaName), base.Generate(expression));
-        }
-        
-
-		public override string Generate(CreateSchemaExpression expression)
-		{
-			return String.Format(CreateSchema, Quoter.QuoteSchemaName(expression.SchemaName));
-		}
-
-		public override string Generate(DeleteSchemaExpression expression)
-		{
-			return String.Format(DropSchema, Quoter.QuoteSchemaName(expression.SchemaName));
-		}
-
-        public override string Generate( AlterSchemaExpression expression )
-        {
-            return String.Format(AlterSchema, Quoter.QuoteSchemaName(expression.DestinationSchemaName), Quoter.QuoteSchemaName(expression.SourceSchemaName), Quoter.QuoteTableName(expression.TableName));
-        }
-	}
-}
->>>>>>> 13331b17
+﻿#region License
+// 
+// Copyright (c) 2010, Nathan Brown
+// 
+// Licensed under the Apache License, Version 2.0 (the "License");
+// you may not use this file except in compliance with the License.
+// You may obtain a copy of the License at
+//
+//   http://www.apache.org/licenses/LICENSE-2.0
+//
+// Unless required by applicable law or agreed to in writing, software
+// distributed under the License is distributed on an "AS IS" BASIS,
+// WITHOUT WARRANTIES OR CONDITIONS OF ANY KIND, either express or implied.
+// See the License for the specific language governing permissions and
+// limitations under the License.
+//
+#endregion
+
+namespace FluentMigrator.Runner.Generators.SqlServer
+{
+    using System;
+    using FluentMigrator.Expressions;
+    using FluentMigrator.Model;
+    using System.Linq;
+    using System.Collections.Generic;
+
+    public class SqlServer2005Generator : SqlServer2000Generator
+    {
+
+        public SqlServer2005Generator()
+            : base(new SqlServerColumn(new SqlServer2005TypeMap()))
+        {
+        }
+
+        protected SqlServer2005Generator(IColumn column)
+            : base(column)
+        {
+        }
+
+
+        public override string CreateTable { get { return "{0} ({1})"; } }
+        public override string DropTable { get { return "{0}"; } }
+
+        public override string AddColumn { get { return "{0} ADD {1}"; } }
+
+        public override string AlterColumn { get { return "{0} ALTER COLUMN {1}"; } }
+
+        public override string RenameColumn { get { return "{0}.{1}', '{2}'"; } }
+        public override string RenameTable { get { return "{0}', '{1}'"; } }
+
+        public override string CreateIndex { get { return "CREATE {0}{1}INDEX {2} ON {3}.{4} ({5})"; } }
+        public override string DropIndex { get { return "DROP INDEX {0} ON {1}.{2}"; } }
+
+        public override string InsertData { get { return "INSERT INTO {0}.{1} ({2}) VALUES ({3})"; } }
+        public override string UpdateData { get { return "{0} SET {1} WHERE {2}"; } }
+        public override string DeleteData { get { return "DELETE FROM {0}.{1} WHERE {2}"; } }
+        public override string IdentityInsert { get { return "SET IDENTITY_INSERT {0}.{1} {2}"; } }
+
+        public override string CreateForeignKeyConstraint { get { return "ALTER TABLE {0}.{1} ADD CONSTRAINT {2} FOREIGN KEY ({3}) REFERENCES {4}.{5} ({6}){7}{8}"; } }
+        public override string DeleteConstraint { get { return "{0} DROP CONSTRAINT {1}"; } }
+
+        public override string CreateConstraint { get { return "{0} ADD CONSTRAINT {1} {2} ({3})"; } }
+
+        public override string Generate(CreateTableExpression expression)
+        {
+            return string.Format("CREATE TABLE {0}.{1}", Quoter.QuoteSchemaName(expression.SchemaName), base.Generate(expression));
+        }
+
+        public override string Generate(DeleteTableExpression expression)
+        {
+            return string.Format("DROP TABLE {0}.{1}", Quoter.QuoteSchemaName(expression.SchemaName), base.Generate(expression));
+        }
+
+        public override string Generate(CreateColumnExpression expression)
+        {
+            return string.Format("ALTER TABLE {0}.{1}", Quoter.QuoteSchemaName(expression.SchemaName), base.Generate(expression));
+        }
+
+        public override string Generate(AlterColumnExpression expression)
+        {
+            return string.Format("ALTER TABLE {0}.{1}", Quoter.QuoteSchemaName(expression.SchemaName), base.Generate(expression));
+        }
+
+        public override string Generate(RenameColumnExpression expression)
+        {
+            return string.Format("sp_rename '{0}.{1}", Quoter.QuoteSchemaName(expression.SchemaName), base.Generate(expression));
+        }
+
+        public override string Generate(RenameTableExpression expression)
+        {
+            return string.Format("sp_rename '{0}.{1}", Quoter.QuoteSchemaName(expression.SchemaName), base.Generate(expression));
+        }
+
+        public override string Generate(UpdateDataExpression expression)
+        {
+            return string.Format("UPDATE {0}.{1}", Quoter.QuoteSchemaName(expression.SchemaName), base.Generate(expression));
+        }
+
+        public override string Generate(DeleteDataExpression expression)
+        {
+            var deleteItems = new List<string>();
+
+
+            if (expression.IsAllRows)
+            {
+                deleteItems.Add(string.Format(DeleteData, Quoter.QuoteSchemaName(expression.SchemaName), Quoter.QuoteTableName(expression.TableName), "1 = 1"));
+            }
+            else
+            {
+                foreach (var row in expression.Rows)
+                {
+                    var whereClauses = new List<string>();
+                    foreach (KeyValuePair<string, object> item in row)
+                    {
+                        whereClauses.Add(string.Format("{0} {1} {2}", Quoter.QuoteColumnName(item.Key), item.Value == null ? "IS" : "=", Quoter.QuoteValue(item.Value)));
+                    }
+
+                    deleteItems.Add(string.Format(DeleteData, Quoter.QuoteSchemaName(expression.SchemaName), Quoter.QuoteTableName(expression.TableName), String.Join(" AND ", whereClauses.ToArray())));
+                }
+            }
+
+            return String.Join("; ", deleteItems.ToArray());
+        }
+
+        public override string Generate(DeleteForeignKeyExpression expression)
+        {
+            return string.Format("ALTER TABLE {0}.{1}", Quoter.QuoteSchemaName(expression.ForeignKey.ForeignTableSchema), base.Generate(expression));
+        }
+
+        public override string Generate(InsertDataExpression expression)
+        {
+            List<string> columnNames = new List<string>();
+            List<string> columnValues = new List<string>();
+            List<string> insertStrings = new List<string>();
+
+            if (IsUsingIdentityInsert(expression))
+            {
+                insertStrings.Add(string.Format(IdentityInsert,
+                            Quoter.QuoteSchemaName(expression.SchemaName),
+                            Quoter.QuoteTableName(expression.TableName),
+                            "ON"));
+            }
+
+            foreach (InsertionDataDefinition row in expression.Rows)
+            {
+                columnNames.Clear();
+                columnValues.Clear();
+                foreach (KeyValuePair<string, object> item in row)
+                {
+                    columnNames.Add(Quoter.QuoteColumnName(item.Key));
+                    columnValues.Add(Quoter.QuoteValue(item.Value));
+                }
+
+                string columns = String.Join(", ", columnNames.ToArray());
+                string values = String.Join(", ", columnValues.ToArray());
+                insertStrings.Add(String.Format(InsertData
+                    , Quoter.QuoteSchemaName(expression.SchemaName)
+                    , Quoter.QuoteTableName(expression.TableName)
+                    , columns
+                    , values));
+            }
+
+            if (IsUsingIdentityInsert(expression))
+            {
+                insertStrings.Add(string.Format(IdentityInsert,
+                            Quoter.QuoteSchemaName(expression.SchemaName),
+                            Quoter.QuoteTableName(expression.TableName),
+                            "OFF"));
+            }
+
+            return String.Join("; ", insertStrings.ToArray());
+        }
+
+
+        public override string Generate(CreateForeignKeyExpression expression)
+        {
+            if (expression.ForeignKey.PrimaryColumns.Count != expression.ForeignKey.ForeignColumns.Count)
+            {
+                throw new ArgumentException("Number of primary columns and secondary columns must be equal");
+            }
+
+            List<string> primaryColumns = new List<string>();
+            List<string> foreignColumns = new List<string>();
+            foreach (var column in expression.ForeignKey.PrimaryColumns)
+            {
+                primaryColumns.Add(Quoter.QuoteColumnName(column));
+            }
+
+            foreach (var column in expression.ForeignKey.ForeignColumns)
+            {
+                foreignColumns.Add(Quoter.QuoteColumnName(column));
+            }
+            return string.Format(
+                CreateForeignKeyConstraint,
+                Quoter.QuoteSchemaName(expression.ForeignKey.ForeignTableSchema),
+                Quoter.QuoteTableName(expression.ForeignKey.ForeignTable),
+                Quoter.QuoteColumnName(expression.ForeignKey.Name),
+                String.Join(", ", foreignColumns.ToArray()),
+                Quoter.QuoteSchemaName(expression.ForeignKey.PrimaryTableSchema),
+                Quoter.QuoteTableName(expression.ForeignKey.PrimaryTable),
+                String.Join(", ", primaryColumns.ToArray()),
+                FormatCascade("DELETE", expression.ForeignKey.OnDelete),
+                FormatCascade("UPDATE", expression.ForeignKey.OnUpdate)
+                );
+        }
+
+        public override string Generate(CreateIndexExpression expression)
+        {
+
+            string[] indexColumns = new string[expression.Index.Columns.Count];
+            IndexColumnDefinition columnDef;
+
+
+            for (int i = 0; i < expression.Index.Columns.Count; i++)
+            {
+                columnDef = expression.Index.Columns.ElementAt(i);
+                if (columnDef.Direction == Direction.Ascending)
+                {
+                    indexColumns[i] = Quoter.QuoteColumnName(columnDef.Name) + " ASC";
+                }
+                else
+                {
+                    indexColumns[i] = Quoter.QuoteColumnName(columnDef.Name) + " DESC";
+                }
+            }
+
+            return String.Format(CreateIndex
+                , GetUniqueString(expression)
+                , GetClusterTypeString(expression)
+                , Quoter.QuoteIndexName(expression.Index.Name)
+                , Quoter.QuoteSchemaName(expression.Index.SchemaName)
+                , Quoter.QuoteTableName(expression.Index.TableName)
+                , String.Join(", ", indexColumns));
+        }
+
+        public override string Generate(DeleteIndexExpression expression)
+        {
+            return String.Format(DropIndex, Quoter.QuoteIndexName(expression.Index.Name), Quoter.QuoteSchemaName(expression.Index.SchemaName), Quoter.QuoteTableName(expression.Index.TableName));
+        }
+
+        public override string Generate(DeleteColumnExpression expression)
+        {
+            // before we drop a column, we have to drop any default value constraints in SQL Server
+            const string sql = @"
+            DECLARE @default sysname, @sql nvarchar(max);
+
+            -- get name of default constraint
+            SELECT @default = name
+            FROM sys.default_constraints 
+            WHERE parent_object_id = object_id('{2}.{0}')
+            AND type = 'D'
+            AND parent_column_id = (
+                SELECT column_id 
+                FROM sys.columns 
+                WHERE object_id = object_id('{2}.{0}')
+                AND name = '{3}'
+            );
+
+            -- create alter table command as string and run it
+            SET @sql = N'ALTER TABLE {2}.{0} DROP CONSTRAINT ' + @default;
+            EXEC sp_executesql @sql;
+
+            -- now we can finally drop column
+            ALTER TABLE {2}.{0} DROP COLUMN {1};";
+
+            return String.Format(sql,
+              Quoter.QuoteTableName(expression.TableName),
+              Quoter.QuoteColumnName(expression.ColumnName),
+              Quoter.QuoteSchemaName(expression.SchemaName),
+              expression.ColumnName);
+        }
+
+        public override string Generate(AlterDefaultConstraintExpression expression)
+        {
+            const string sql =
+                @"
+            DECLARE @default sysname, @sql nvarchar(max);
+
+            -- get name of default constraint
+            SELECT @default = name
+            FROM sys.default_constraints 
+            WHERE parent_object_id = object_id('{3}.{0}')
+            AND type = 'D'
+            AND parent_column_id = (
+                SELECT column_id 
+                FROM sys.columns 
+                WHERE object_id = object_id('{3}.{0}')
+                AND name = '{4}'
+            );
+
+            -- create alter table command to drop contraint as string and run it
+            SET @sql = N'ALTER TABLE {3}.{0} DROP CONSTRAINT ' + @default;
+            EXEC sp_executesql @sql;
+
+            -- create alter table command to create new default constraint as string and run it
+            SET @sql = N'ALTER TABLE {3}.{0} WITH NOCHECK ADD CONSTRAINT [' + @default + '] DEFAULT({2}) FOR {1}';
+            EXEC sp_executesql @sql;";
+
+            return String.Format(sql,
+              Quoter.QuoteTableName(expression.TableName),
+              Quoter.QuoteColumnName(expression.ColumnName),
+              Quoter.QuoteValue(expression.DefaultValue),
+              Quoter.QuoteSchemaName(expression.SchemaName),
+              expression.ColumnName);
+        }
+
+        public override string Generate(CreateConstraintExpression expression)
+        {
+            return string.Format("ALTER TABLE {0}.{1}", Quoter.QuoteSchemaName(expression.Constraint.SchemaName), base.Generate(expression));
+        }
+
+        public override string Generate(DeleteConstraintExpression expression)
+        {
+            return string.Format("ALTER TABLE {0}.{1}", Quoter.QuoteSchemaName(expression.Constraint.SchemaName), base.Generate(expression));
+        }
+
+        public override string Generate(CreateSchemaExpression expression)
+        {
+            return String.Format(CreateSchema, Quoter.QuoteSchemaName(expression.SchemaName));
+        }
+
+        public override string Generate(DeleteSchemaExpression expression)
+        {
+            return String.Format(DropSchema, Quoter.QuoteSchemaName(expression.SchemaName));
+        }
+
+        public override string Generate(AlterSchemaExpression expression)
+        {
+            return String.Format(AlterSchema, Quoter.QuoteSchemaName(expression.DestinationSchemaName), Quoter.QuoteSchemaName(expression.SourceSchemaName), Quoter.QuoteTableName(expression.TableName));
+        }
+    }
+}