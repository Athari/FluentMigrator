#region License
// 
// Copyright (c) 2007-2009, Sean Chambers <schambers80@gmail.com>
// 
// Licensed under the Apache License, Version 2.0 (the "License");
// you may not use this file except in compliance with the License.
// You may obtain a copy of the License at
//
//   http://www.apache.org/licenses/LICENSE-2.0
//
// Unless required by applicable law or agreed to in writing, software
// distributed under the License is distributed on an "AS IS" BASIS,
// WITHOUT WARRANTIES OR CONDITIONS OF ANY KIND, either express or implied.
// See the License for the specific language governing permissions and
// limitations under the License.
//
#endregion

using FluentMigrator.Builders.Execute;
using FluentMigrator.Builders.Insert;
using FluentMigrator.Expressions;

namespace FluentMigrator.Runner.Processors
{
	public abstract class ProcessorBase : IMigrationProcessor
	{
		protected readonly IMigrationGenerator Generator;
		protected readonly IAnnouncer Announcer;
		public IMigrationProcessorOptions Options { get; private set; }

		protected ProcessorBase(IMigrationGenerator generator, IAnnouncer announcer, IMigrationProcessorOptions options)
		{
			Generator = generator;
			Announcer = announcer;
			Options = options;
		}

		public virtual void Process(CreateSchemaExpression expression)
		{
			Process(Generator.Generate(expression));
		}

		public virtual void Process(DeleteSchemaExpression expression)
		{
			Process(Generator.Generate(expression));
		}

		public virtual void Process(CreateTableExpression expression)
		{
			Process(Generator.Generate(expression));
		}

        public virtual void Process(AlterColumnExpression expression)
        {
            Process(Generator.Generate(expression));
        }

		public virtual void Process(CreateColumnExpression expression)
		{
			Process(Generator.Generate(expression));
		}

		public virtual void Process(DeleteTableExpression expression)
		{
			Process(Generator.Generate(expression));
		}

		public virtual void Process(DeleteColumnExpression expression)
		{
			Process(Generator.Generate(expression));
		}

		public virtual void Process(CreateForeignKeyExpression expression)
		{
			Process(Generator.Generate(expression));
		}

		public virtual void Process(DeleteForeignKeyExpression expression)
		{
			Process(Generator.Generate(expression));
		}

		public virtual void Process(CreateIndexExpression expression)
		{
			Process(Generator.Generate(expression));
		}

		public virtual void Process(DeleteIndexExpression expression)
		{
			Process(Generator.Generate(expression));
		}

		public virtual void Process(RenameTableExpression expression)
		{
			Process(Generator.Generate(expression));
		}

		public virtual void Process(RenameColumnExpression expression)
		{
			Process(Generator.Generate(expression));
		}

		public void Process(InsertDataExpression expression)
		{
			Process(Generator.Generate(expression));
		}

<<<<<<< HEAD
        public void Process(AlterDefaultConstraintExpression expression)
        {
            Process(Generator.Generate(expression));
        }

=======
		public abstract void Process(PerformDBOperationExpression expression);
>>>>>>> 097dff3d
		protected abstract void Process(string sql);

		public virtual void CommitTransaction()
		{
		}

		public virtual void RollbackTransaction()
		{
		}

		public abstract System.Data.DataSet ReadTableData(string tableName);
		public abstract System.Data.DataSet Read(string template, params object[] args);
		public abstract bool Exists(string template, params object[] args);
		public abstract void Execute(string template, params object[] args);
		public abstract bool SchemaExists(string tableName);
		public abstract bool TableExists(string tableName);
		public abstract bool ColumnExists(string tableName, string columnName);
		public abstract bool ConstraintExists(string tableName, string constraintName);
	}
}<|MERGE_RESOLUTION|>--- conflicted
+++ resolved
@@ -105,15 +105,13 @@
 			Process(Generator.Generate(expression));
 		}
 
-<<<<<<< HEAD
         public void Process(AlterDefaultConstraintExpression expression)
         {
             Process(Generator.Generate(expression));
         }
 
-=======
 		public abstract void Process(PerformDBOperationExpression expression);
->>>>>>> 097dff3d
+
 		protected abstract void Process(string sql);
 
 		public virtual void CommitTransaction()
